--- conflicted
+++ resolved
@@ -50,10 +50,6 @@
 from openquake.engine.utils import tasks
 from openquake.engine.performance import EnginePerformanceMonitor, LightMonitor
 
-<<<<<<< HEAD
-
-=======
->>>>>>> 1fab448c
 #: Always 1 for the computation of ground motion fields in the event-based
 #: hazard calculator.
 DEFAULT_GMF_REALIZATIONS = 1
