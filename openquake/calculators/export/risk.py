--- conflicted
+++ resolved
@@ -24,7 +24,7 @@
 from openquake.baselib.python3compat import decode
 from openquake.baselib.general import AccumDict, get_array, group_array
 from openquake.hazardlib.stats import compute_stats2
-from openquake.risklib import scientific, riskinput
+from openquake.risklib import scientific
 from openquake.calculators.export import export
 from openquake.calculators.export.hazard import get_grp_id_eid, savez
 from openquake.commonlib import writers, risk_writers, calc
@@ -122,29 +122,31 @@
     return writer.getsaved()
 
 
-<<<<<<< HEAD
 # this is used by scenario_risk
 @export.add(('losses_by_event', 'csv'))
 def export_losses_by_event(ekey, dstore):
-=======
+    """
+    :param ekey: export key, i.e. a pair (datastore key, fmt)
+    :param dstore: datastore object
+    """
+    loss_dt = dstore['oqparam'].loss_dt()
+    all_losses = dstore[ekey[0]].value
+    rlzs = dstore['csm_info'].get_rlzs_assoc().realizations
+    writer = writers.CsvWriter(fmt=writers.FIVEDIGITS)
+    for rlz in rlzs:
+        dest = dstore.build_fname('losses_by_event', rlz, 'csv')
+        data = all_losses[:, rlz.ordinal].copy().view(loss_dt)
+        writer.save(data, dest)
+    return writer.getsaved()
+
+
 @export.add(('losses_by_asset', 'npz'))
 def export_losses_by_asset_npz(ekey, dstore):
->>>>>>> bead4ea7
     """
     :param ekey: export key, i.e. a pair (datastore key, fmt)
     :param dstore: datastore object
     """
     loss_dt = dstore['oqparam'].loss_dt()
-<<<<<<< HEAD
-    all_losses = dstore[ekey[0]].value
-    rlzs = dstore['csm_info'].get_rlzs_assoc().realizations
-    writer = writers.CsvWriter(fmt=writers.FIVEDIGITS)
-    for rlz in rlzs:
-        dest = dstore.build_fname('losses_by_event', rlz, 'csv')
-        data = all_losses[:, rlz.ordinal].view(loss_dt)
-        writer.save(data, dest)
-    return writer.getsaved()
-=======
     losses_by_asset = dstore[ekey[0]].value
     rlzs = dstore['csm_info'].get_rlzs_assoc().realizations
     assets = get_assets(dstore)
@@ -156,8 +158,6 @@
     fname = dstore.export_path('%s.%s' % ekey)
     savez(fname, **dic)
     return [fname]
->>>>>>> bead4ea7
-
 
 def _compact(array):
     # convert an array of shape (a, e) into an array of shape (a,)
