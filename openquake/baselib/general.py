# -*- coding: utf-8 -*-
# vim: tabstop=4 shiftwidth=4 softtabstop=4

# Copyright (C) 2014-2019 GEM Foundation
#
# OpenQuake is free software: you can redistribute it and/or modify it
# under the terms of the GNU Affero General Public License as published
# by the Free Software Foundation, either version 3 of the License, or
# (at your option) any later version.
#
# OpenQuake is distributed in the hope that it will be useful,
# but WITHOUT ANY WARRANTY; without even the implied warranty of
# MERCHANTABILITY or FITNESS FOR A PARTICULAR PURPOSE.  See the
# GNU General Public License for more details.
#
# You should have received a copy of the GNU Affero General Public License
# along with OpenQuake.  If not, see <http://www.gnu.org/licenses/>.

"""
Utility functions of general interest.
"""
import os
import sys
import imp
import copy
import math
import socket
import random
import atexit
import zipfile
import builtins
import operator
import warnings
import tempfile
import importlib
import itertools
import subprocess
from collections.abc import Mapping, Container, MutableSequence

import numpy
from decorator import decorator
from openquake.baselib.python3compat import decode

F32 = numpy.float32
F64 = numpy.float64


def duplicated(items):
    """
    :returns: True if the items are duplicated, False otherwise
    """
    return len(items) > len(set(items))


def cached_property(method):
    """
    :param method: a method without arguments except self
    :returns: a cached property
    """
    name = method.__name__

    def newmethod(self):
        try:
            val = self.__dict__[name]
        except KeyError:
            val = method(self)
            self.__dict__[name] = val
        return val
    newmethod.__name__ = method.__name__
    newmethod.__doc__ = method.__doc__
    return property(newmethod)


def nokey(item):
    """
    Dummy function to apply to items without a key
    """
    return 'Unspecified'


class WeightedSequence(MutableSequence):
    """
    A wrapper over a sequence of weighted items with a total weight attribute.
    Adding items automatically increases the weight.
    """
    @classmethod
    def merge(cls, ws_list):
        """
        Merge a set of WeightedSequence objects.

        :param ws_list:
            a sequence of :class:
            `openquake.baselib.general.WeightedSequence` instances
        :returns:
            a :class:`openquake.baselib.general.WeightedSequence` instance
        """
        return sum(ws_list, cls())

    def __init__(self, seq=()):
        """
        param seq: a finite sequence of pairs (item, weight)
        """
        self._seq = []
        self.weight = 0
        self.extend(seq)

    def __getitem__(self, sliceobj):
        """
        Return an item or a slice
        """
        return self._seq[sliceobj]

    def __setitem__(self, i, v):
        """
        Modify the sequence
        """
        self._seq[i] = v

    def __delitem__(self, sliceobj):
        """
        Remove an item from the sequence
        """
        del self._seq[sliceobj]

    def __len__(self):
        """
        The length of the sequence
        """
        return len(self._seq)

    def __add__(self, other):
        """
        Add two weighted sequences and return a new WeightedSequence
        with weight equal to the sum of the weights.
        """
        new = self.__class__()
        new._seq.extend(self._seq)
        new._seq.extend(other._seq)
        new.weight = self.weight + other.weight
        return new

    def insert(self, i, item_weight):
        """
        Insert an item with the given weight in the sequence
        """
        item, weight = item_weight
        self._seq.insert(i, item)
        self.weight += weight

    def __lt__(self, other):
        """
        Ensure ordering by weight
        """
        return self.weight < other.weight

    def __eq__(self, other):
        """
        Compare for equality the items contained in self
        """
        return all(x == y for x, y in zip(self, other))

    def __repr__(self):
        """
        String representation of the sequence, including the weight
        """
        return '<%s %s, weight=%s>' % (self.__class__.__name__,
                                       self._seq, self.weight)


def distinct(keys):
    """
    Return the distinct keys in order.
    """
    known = set()
    outlist = []
    for key in keys:
        if key not in known:
            outlist.append(key)
        known.add(key)
    return outlist


def ceil(a, b):
    """
    Divide a / b and return the biggest integer close to the quotient.

    :param a:
        a number
    :param b:
        a positive number
    :returns:
        the biggest integer close to the quotient
    """
    assert b > 0, b
    return int(math.ceil(float(a) / b))


def block_splitter(items, max_weight, weight=lambda item: 1, key=nokey):
    """
    :param items: an iterator over items
    :param max_weight: the max weight to split on
    :param weight: a function returning the weigth of a given item
    :param key: a function returning the kind of a given item

    Group together items of the same kind until the total weight exceeds the
    `max_weight` and yield `WeightedSequence` instances. Items
    with weight zero are ignored.

    For instance

     >>> items = 'ABCDE'
     >>> list(block_splitter(items, 3))
     [<WeightedSequence ['A', 'B', 'C'], weight=3>, <WeightedSequence ['D', 'E'], weight=2>]

    The default weight is 1 for all items. Here is an example leveraning on the
    key to group together results:

    >>> items = ['A1', 'C2', 'D2', 'E2']
    >>> list(block_splitter(items, 2, key=operator.itemgetter(1)))
    [<WeightedSequence ['A1'], weight=1>, <WeightedSequence ['C2', 'D2'], weight=2>, <WeightedSequence ['E2'], weight=1>]
    """
    if max_weight <= 0:
        raise ValueError('max_weight=%s' % max_weight)
    ws = WeightedSequence([])
    prev_key = 'Unspecified'
    for item in items:
        w = weight(item)
        k = key(item)
        if w < 0:  # error
            raise ValueError('The item %r got a negative weight %s!' %
                             (item, w))
        elif ws.weight + w > max_weight or k != prev_key:
            new_ws = WeightedSequence([(item, w)])
            if ws:
                yield ws
            ws = new_ws
        elif w > 0:  # ignore items with 0 weight
            ws.append((item, w))
        prev_key = k
    if ws:
        yield ws


def split_in_slices(number, num_slices):
    """
    :param number: a positive number to split in slices
    :param num_slices: the number of slices to return (at most)
    :returns: a list of slices

    >>> split_in_slices(4, 2)
    [slice(0, 2, None), slice(2, 4, None)]
    >>> split_in_slices(5, 1)
    [slice(0, 5, None)]
    >>> split_in_slices(5, 2)
    [slice(0, 3, None), slice(3, 5, None)]
    >>> split_in_slices(2, 4)
    [slice(0, 1, None), slice(1, 2, None)]
    """
    assert number > 0, number
    assert num_slices > 0, num_slices
    blocksize = int(math.ceil(number / num_slices))
    slices = []
    start = 0
    while True:
        stop = min(start + blocksize, number)
        slices.append(slice(start, stop))
        if stop == number:
            break
        start += blocksize
    return slices


def split_in_blocks(sequence, hint, weight=lambda item: 1, key=nokey):
    """
    Split the `sequence` in a number of WeightedSequences close to `hint`.

    :param sequence: a finite sequence of items
    :param hint: an integer suggesting the number of subsequences to generate
    :param weight: a function returning the weigth of a given item
    :param key: a function returning the key of a given item

    The WeightedSequences are of homogeneous key and they try to be
    balanced in weight. For instance

     >>> items = 'ABCDE'
     >>> list(split_in_blocks(items, 3))
     [<WeightedSequence ['A', 'B'], weight=2>, <WeightedSequence ['C', 'D'], weight=2>, <WeightedSequence ['E'], weight=1>]

    """
    if isinstance(sequence, int):
        return split_in_slices(sequence, hint)
    elif hint in (0, 1) and key is nokey:  # do not split
        return [sequence]
    elif hint in (0, 1):  # split by key
        blocks = []
        for k, group in groupby(sequence, key).items():
            blocks.append(group)
        return blocks
    items = sorted(sequence, key=lambda item: (key(item), weight(item)))
    assert hint > 0, hint
    assert len(items) > 0, len(items)
    total_weight = float(sum(weight(item) for item in items))
    return block_splitter(items, math.ceil(total_weight / hint), weight, key)


def assert_close(a, b, rtol=1e-07, atol=0, context=None):
    """
    Compare for equality up to a given precision two composite objects
    which may contain floats. NB: if the objects are or contain generators,
    they are exhausted.

    :param a: an object
    :param b: another object
    :param rtol: relative tolerance
    :param atol: absolute tolerance
    """
    if isinstance(a, float) or isinstance(a, numpy.ndarray) and a.shape:
        # shortcut
        numpy.testing.assert_allclose(a, b, rtol, atol)
        return
    if isinstance(a, (str, bytes, int)):
        # another shortcut
        assert a == b, (a, b)
        return
    if hasattr(a, '_slots_'):  # record-like objects
        assert a._slots_ == b._slots_
        for x in a._slots_:
            assert_close(getattr(a, x), getattr(b, x), rtol, atol, x)
        return
    if hasattr(a, 'keys'):  # dict-like objects
        assert a.keys() == b.keys()
        for x in a:
            if x != '__geom__':
                assert_close(a[x], b[x], rtol, atol, x)
        return
    if hasattr(a, '__dict__'):  # objects with an attribute dictionary
        assert_close(vars(a), vars(b), context=a)
        return
    if hasattr(a, '__iter__'):  # iterable objects
        xs, ys = list(a), list(b)
        assert len(xs) == len(ys), ('Lists of different lenghts: %d != %d'
                                    % (len(xs), len(ys)))
        for x, y in zip(xs, ys):
            assert_close(x, y, rtol, atol, x)
        return
    if a == b:  # last attempt to avoid raising the exception
        return
    ctx = '' if context is None else 'in context ' + repr(context)
    raise AssertionError('%r != %r %s' % (a, b, ctx))


_tmp_paths = []


def gettemp(content=None, dir=None, prefix="tmp", suffix="tmp"):
    """Create temporary file with the given content.

    Please note: the temporary file must be deleted by the caller.

    :param string content: the content to write to the temporary file.
    :param string dir: directory where the file should be created
    :param string prefix: file name prefix
    :param string suffix: file name suffix
    :returns: a string with the path to the temporary file
    """
    if dir is not None:
        if not os.path.exists(dir):
            os.makedirs(dir)
    fh, path = tempfile.mkstemp(dir=dir, prefix=prefix, suffix=suffix)
    _tmp_paths.append(path)
    if content:
        fh = os.fdopen(fh, "wb")
        if hasattr(content, 'encode'):
            content = content.encode('utf8')
        fh.write(content)
        fh.close()
    return path


@atexit.register
def removetmp():
    """
    Remove the temporary files created by gettemp
    """
    for path in _tmp_paths:
        if os.path.exists(path):  # not removed yet
            try:
                os.remove(path)
            except PermissionError:
                pass


def git_suffix(fname):
    """
    :returns: `<short git hash>` if Git repository found
    """
    # we assume that the .git folder is two levels above any package
    # i.e. openquake/engine/../../.git
    git_path = os.path.join(os.path.dirname(fname), '..', '..', '.git')

    # macOS complains if we try to execute git and it's not available.
    # Code will run, but a pop-up offering to install bloatware (Xcode)
    # is raised. This is annoying in end-users installations, so we check
    # if .git exists before trying to execute the git executable
    if os.path.isdir(git_path):
        try:
            gh = subprocess.check_output(
                ['git', 'rev-parse', '--short', 'HEAD'],
                stderr=open(os.devnull, 'w'),
                cwd=os.path.dirname(git_path)).strip()
            gh = "-git" + decode(gh) if gh else ''
            return gh
        except Exception:
            # trapping everything on purpose; git may not be installed or it
            # may not work properly
            pass

    return ''


def run_in_process(code, *args):
    """
    Run in an external process the given Python code and return the
    output as a Python object. If there are arguments, then code is
    taken as a template and traditional string interpolation is performed.

    :param code: string or template describing Python code
    :param args: arguments to be used for interpolation
    :returns: the output of the process, as a Python object
    """
    if args:
        code %= args
    try:
        out = subprocess.check_output([sys.executable, '-c', code])
    except subprocess.CalledProcessError as exc:
        print(exc.cmd[-1], file=sys.stderr)
        raise
    if out:
        return eval(out, {}, {})


class CodeDependencyError(Exception):
    pass


def import_all(module_or_package):
    """
    If `module_or_package` is a module, just import it; if it is a package,
    recursively imports all the modules it contains. Returns the names of
    the modules that were imported as a set. The set can be empty if
    the modules were already in sys.modules.
    """
    already_imported = set(sys.modules)
    mod_or_pkg = importlib.import_module(module_or_package)
    if not hasattr(mod_or_pkg, '__path__'):  # is a simple module
        return set(sys.modules) - already_imported
    # else import all modules contained in the package
    [pkg_path] = mod_or_pkg.__path__
    n = len(pkg_path)
    for cwd, dirs, files in os.walk(pkg_path):
        if all(os.path.basename(f) != '__init__.py' for f in files):
            # the current working directory is not a subpackage
            continue
        for f in files:
            if f.endswith('.py'):
                # convert PKGPATH/subpackage/module.py -> subpackage.module
                # works at any level of nesting
                modname = (module_or_package + cwd[n:].replace(os.sep, '.') +
                           '.' + os.path.basename(f[:-3]))
                importlib.import_module(modname)
    return set(sys.modules) - already_imported


def assert_independent(package, *packages):
    """
    :param package: Python name of a module/package
    :param packages: Python names of modules/packages

    Make sure the `package` does not depend from the `packages`.
    """
    assert packages, 'At least one package must be specified'
    import_package = 'from openquake.baselib.general import import_all\n' \
                     'print(import_all("%s"))' % package
    imported_modules = run_in_process(import_package)
    for mod in imported_modules:
        for pkg in packages:
            if mod.startswith(pkg):
                raise CodeDependencyError('%s depends on %s' % (package, pkg))


def search_module(module, syspath=sys.path):
    """
    Given a module name (possibly with dots) returns the corresponding
    filepath, or None, if the module cannot be found.

    :param module: (dotted) name of the Python module to look for
    :param syspath: a list of directories to search (default sys.path)
    """
    lst = module.split(".")
    pkg, submodule = lst[0], ".".join(lst[1:])
    try:
        fileobj, filepath, descr = imp.find_module(pkg, syspath)
    except ImportError:
        return
    if submodule:  # recursive search
        return search_module(submodule, [filepath])
    return filepath


class CallableDict(dict):
    r"""
    A callable object built on top of a dictionary of functions, used
    as a smart registry or as a poor man generic function dispatching
    on the first argument. It is typically used to implement converters.
    Here is an example:

    >>> format_attrs = CallableDict()  # dict of functions (fmt, obj) -> str

    >>> @format_attrs.add('csv')  # implementation for csv
    ... def format_attrs_csv(fmt, obj):
    ...     items = sorted(vars(obj).items())
    ...     return '\n'.join('%s,%s' % item for item in items)

    >>> @format_attrs.add('json')  # implementation for json
    ... def format_attrs_json(fmt, obj):
    ...     return json.dumps(vars(obj))

    `format_attrs(fmt, obj)` calls the correct underlying function
    depending on the `fmt` key. If the format is unknown a `KeyError` is
    raised. It is also possible to set a `keymissing` function to specify
    what to return if the key is missing.

    For a more practical example see the implementation of the exporters
    in openquake.calculators.export
    """
    def __init__(self, keyfunc=lambda key: key, keymissing=None):
        super().__init__()
        self.keyfunc = keyfunc
        self.keymissing = keymissing

    def add(self, *keys):
        """
        Return a decorator registering a new implementation for the
        CallableDict for the given keys.
        """
        def decorator(func):
            for key in keys:
                self[key] = func
            return func
        return decorator

    def __call__(self, obj, *args, **kw):
        key = self.keyfunc(obj)
        return self[key](obj, *args, **kw)

    def __missing__(self, key):
        if callable(self.keymissing):
            return self.keymissing
        raise KeyError(key)


class pack(dict):
    """
    Compact a dictionary of lists into a dictionary of arrays.
    If attrs are given, consider those keys as attributes. For instance,

    >>> p = pack(dict(x=[1], a=[0]), ['a'])
    >>> p
    {'x': array([1])}
    >>> p.a
    array([0])
    """
    def __init__(self, dic, attrs=()):
        for k, v in dic.items():
            arr = numpy.array(v)
            if k in attrs:
                setattr(self, k, arr)
            else:
                self[k] = arr


class AccumDict(dict):
    """
    An accumulating dictionary, useful to accumulate variables::

     >>> acc = AccumDict()
     >>> acc += {'a': 1}
     >>> acc += {'a': 1, 'b': 1}
     >>> acc
     {'a': 2, 'b': 1}
     >>> {'a': 1} + acc
     {'a': 3, 'b': 1}
     >>> acc + 1
     {'a': 3, 'b': 2}
     >>> 1 - acc
     {'a': -1, 'b': 0}
     >>> acc - 1
     {'a': 1, 'b': 0}

    The multiplication has been defined::

     >>> prob1 = AccumDict(a=0.4, b=0.5)
     >>> prob2 = AccumDict(b=0.5)
     >>> prob1 * prob2
     {'a': 0.4, 'b': 0.25}
     >>> prob1 * 1.2
     {'a': 0.48, 'b': 0.6}
     >>> 1.2 * prob1
     {'a': 0.48, 'b': 0.6}

    And even the power::

    >>> prob2 ** 2
    {'b': 0.25}

    It is very common to use an AccumDict of accumulators; here is an
    example using the empty list as accumulator:

    >>> acc = AccumDict(accum=[])
    >>> acc['a'] += [1]
    >>> acc['b'] += [2]
    >>> sorted(acc.items())
    [('a', [1]), ('b', [2])]

    The implementation is smart enough to make (deep) copies of the
    accumulator, therefore each key has a different accumulator, which
    initially is the empty list (in this case).
    """
    def __init__(self, dic=None, accum=None, **kw):
        if dic:
            self.update(dic)
        self.update(kw)
        self.accum = accum

    def __iadd__(self, other):
        if hasattr(other, 'items'):
            for k, v in other.items():
                try:
                    self[k] = self[k] + v
                except KeyError:
                    self[k] = v
        else:  # add other to all elements
            for k in self:
                self[k] = self[k] + other
        return self

    def __add__(self, other):
        new = self.__class__(self)
        new += other
        return new

    __radd__ = __add__

    def __isub__(self, other):
        if hasattr(other, 'items'):
            for k, v in other.items():
                try:
                    self[k] = self[k] - v
                except KeyError:
                    self[k] = v
        else:  # subtract other to all elements
            for k in self:
                self[k] = self[k] - other
        return self

    def __sub__(self, other):
        new = self.__class__(self)
        new -= other
        return new

    def __rsub__(self, other):
        return - self.__sub__(other)

    def __neg__(self):
        return self.__class__({k: -v for k, v in self.items()})

    def __invert__(self):
        return self.__class__({k: ~v for k, v in self.items()})

    def __imul__(self, other):
        if hasattr(other, 'items'):
            for k, v in other.items():
                try:
                    self[k] = self[k] * v
                except KeyError:
                    self[k] = v
        else:  # add other to all elements
            for k in self:
                self[k] = self[k] * other
        return self

    def __mul__(self, other):
        new = self.__class__(self)
        new *= other
        return new

    __rmul__ = __mul__

    def __pow__(self, n):
        new = self.__class__(self)
        for key in new:
            new[key] **= n
        return new

    def __truediv__(self, other):
        return self * (1. / other)

    def __missing__(self, key):
        if self.accum is None:
            # no accumulator, accessing a missing key is an error
            raise KeyError(key)
        val = self[key] = copy.deepcopy(self.accum)
        return val

    def apply(self, func, *extras):
        """
        >> a = AccumDict({'a': 1,  'b': 2})
        >> a.apply(lambda x, y: 2 * x + y, 1)
        {'a': 3, 'b': 5}
        """
        return self.__class__({key: func(value, *extras)
                               for key, value in self.items()})


# return a dict imt -> slice and the total number of levels
def _slicedict_n(imt_dt):
    n = 0
    slicedic = {}
    for imt in imt_dt.names:
        shp = imt_dt[imt].shape
        n1 = n + (shp[0] if shp else 1)
        slicedic[imt] = slice(n, n1)
        n = n1
    return slicedic, n


<<<<<<< HEAD
class DictArray(Mapping):
=======
class DictArray(collections.abc.Mapping):
>>>>>>> 4082bf59
    """
    A small wrapper over a dictionary of arrays serializable to HDF5:

    >>> d = DictArray({'PGA': [0.01, 0.02, 0.04], 'PGV': [0.1, 0.2]})
    >>> from openquake.baselib import hdf5
    >>> with hdf5.File('/tmp/x.h5', 'w') as f:
    ...      f['d'] = d
    ...      f['d']
    <DictArray
    PGA: [0.01 0.02 0.04]
    PGV: [0.1 0.2]>

    The DictArray maintains the lexicographic order of the keys.
    """
    def __init__(self, imtls):
        self.dt = dt = numpy.dtype(
            [(str(imt), F64,
              (len(imls),) if hasattr(imls, '__len__') else (1,))
             for imt, imls in sorted(imtls.items())])
        self.slicedic, num_levels = _slicedict_n(dt)
        self.array = numpy.zeros(num_levels, F64)
        for imt, imls in imtls.items():
            self[imt] = imls

    def new(self, array):
        """
        Convert an array of compatible length into a DictArray:

        >>> d = DictArray({'PGA': [0.01, 0.02, 0.04], 'PGV': [0.1, 0.2]})
        >>> d.new(numpy.arange(0, 5, 1))  # array of lenght 5 = 3 + 2
        <DictArray
        PGA: [0 1 2]
        PGV: [3 4]>
        """
        assert len(self.array) == len(array)
        arr = object.__new__(self.__class__)
        arr.dt = self.dt
        arr.slicedic = self.slicedic
        arr.array = array
        return arr

    def __call__(self, imt):
        return self.slicedic[imt]

    def __getitem__(self, imt):
        return self.array[self.slicedic[imt]]

    def __setitem__(self, imt, array):
        self.array[self.slicedic[imt]] = array

    def __iter__(self):
        for imt in self.dt.names:
            yield imt

    def __len__(self):
        return len(self.dt.names)

    def __toh5__(self):
        carray = numpy.zeros(1, self.dt)
        for imt in self:
            carray[imt] = self[imt]
        return carray, {}

    def __fromh5__(self, carray, attrs):
        self.array = carray[:].view(F64)
        self.dt = dt = numpy.dtype(
            [(str(imt), F64, len(carray[0][imt]))
             for imt in carray.dtype.names])
        self.slicedic, num_levels = _slicedict_n(dt)
        for imt in carray.dtype.names:
            self[imt] = carray[0][imt]

    def __eq__(self, other):
        arr = self.array == other.array
        if isinstance(arr, bool):
            return arr
        return arr.all()

    def __ne__(self, other):
        return not self.__eq__(other)

    def __repr__(self):
        data = ['%s: %s' % (imt, self[imt]) for imt in self]
        return '<%s\n%s>' % (self.__class__.__name__, '\n'.join(data))


def groupby(objects, key, reducegroup=list):
    """
    :param objects: a sequence of objects with a key value
    :param key: the key function to extract the key value
    :param reducegroup: the function to apply to each group
    :returns: a dict {key value: map(reducegroup, group)}

    >>> groupby(['A1', 'A2', 'B1', 'B2', 'B3'], lambda x: x[0],
    ...         lambda group: ''.join(x[1] for x in group))
    {'A': '12', 'B': '123'}
    """
    kgroups = itertools.groupby(sorted(objects, key=key), key)
    return {k: reducegroup(group) for k, group in kgroups}


def groupby2(records, kfield, vfield):
    """
    :param records: a sequence of records with positional or named fields
    :param kfield: the index/name/tuple specifying the field to use as a key
    :param vfield: the index/name/tuple specifying the field to use as a value
    :returns: an list of pairs of the form (key, [value, ...]).

    >>> groupby2(['A1', 'A2', 'B1', 'B2', 'B3'], 0, 1)
    [('A', ['1', '2']), ('B', ['1', '2', '3'])]

    Here is an example where the keyfield is a tuple of integers:

    >>> groupby2(['A11', 'A12', 'B11', 'B21'], (0, 1), 2)
    [(('A', '1'), ['1', '2']), (('B', '1'), ['1']), (('B', '2'), ['1'])]
    """
    if isinstance(kfield, tuple):
        kgetter = operator.itemgetter(*kfield)
    else:
        kgetter = operator.itemgetter(kfield)
    if isinstance(vfield, tuple):
        vgetter = operator.itemgetter(*vfield)
    else:
        vgetter = operator.itemgetter(vfield)
    dic = groupby(records, kgetter, lambda rows: [vgetter(r) for r in rows])
    return list(dic.items())  # Python3 compatible


def _reducerecords(group):
    records = list(group)
    return numpy.array(records, records[0].dtype)


def group_array(array, *kfields):
    """
    Convert an array into a dict kfields -> array
    """
    return groupby(array, operator.itemgetter(*kfields), _reducerecords)


def count(groupiter):
    return sum(1 for row in groupiter)


def countby(array, *kfields):
    """
    :returns: a dict kfields -> number of records with that key
    """
    return groupby(array, operator.itemgetter(*kfields), count)


def get_array(array, **kw):
    """
    Extract a subarray by filtering on the given keyword arguments
    """
    for name, value in kw.items():
        array = array[array[name] == value]
    return array


def not_equal(array_or_none1, array_or_none2):
    """
    Compare two arrays that can also be None or have diffent shapes
    and returns a boolean.

    >>> a1 = numpy.array([1])
    >>> a2 = numpy.array([2])
    >>> a3 = numpy.array([2, 3])
    >>> not_equal(a1, a2)
    True
    >>> not_equal(a1, a3)
    True
    >>> not_equal(a1, None)
    True
    """
    if array_or_none1 is None and array_or_none2 is None:
        return False
    elif array_or_none1 is None and array_or_none2 is not None:
        return True
    elif array_or_none1 is not None and array_or_none2 is None:
        return True
    if array_or_none1.shape != array_or_none2.shape:
        return True
    return (array_or_none1 != array_or_none2).any()


def humansize(nbytes, suffixes=('B', 'KB', 'MB', 'GB', 'TB', 'PB')):
    """
    Return file size in a human-friendly format
    """
    if nbytes == 0:
        return '0 B'
    i = 0
    while nbytes >= 1024 and i < len(suffixes) - 1:
        nbytes /= 1024.
        i += 1
    f = ('%.2f' % nbytes).rstrip('0').rstrip('.')
    return '%s %s' % (f, suffixes[i])


# the builtin DeprecationWarning has been silenced in Python 2.7
class DeprecationWarning(UserWarning):
    """
    Raised the first time a deprecated function is called
    """


@decorator
def deprecated(func, msg='', *args, **kw):
    """
    A family of decorators to mark deprecated functions.

    :param msg:
        the message to print the first time the
        deprecated function is used.

    Here is an example of usage:

    >>> @deprecated(msg='Use new_function instead')
    ... def old_function():
    ...     'Do something'

    Notice that if the function is called several time, the deprecation
    warning will be displayed only the first time.
    """
    msg = '%s.%s has been deprecated. %s' % (
        func.__module__, func.__name__, msg)
    if not hasattr(func, 'called'):
        warnings.warn(msg, DeprecationWarning, stacklevel=2)
        func.called = 0
    func.called += 1
    return func(*args, **kw)


def random_filter(objects, reduction_factor, seed=42):
    """
    Given a list of objects, returns a sublist by extracting randomly
    some elements. The reduction factor (< 1) tells how small is the extracted
    list compared to the original list.
    """
    assert 0 < reduction_factor <= 1, reduction_factor
    rnd = random.Random(seed)
    out = []
    for obj in objects:
        if rnd.random() <= reduction_factor:
            out.append(obj)
    return out


def random_histogram(counts, nbins, seed):
    """
    Distribute a total number of counts on a set of bins homogenously.

    >>> random_histogram(1, 2, 42)
    array([1, 0])
    >>> random_histogram(100, 5, 42)
    array([28, 18, 17, 19, 18])
    >>> random_histogram(10000, 5, 42)
    array([2043, 2015, 2050, 1930, 1962])
    """
    numpy.random.seed(seed)
    return numpy.histogram(numpy.random.random(counts), nbins, (0, 1))[0]


def get_indices(integers):
    """
    :param integers: a sequence of integers (with repetitions)
    :returns: a dict integer -> [(start, stop), ...]

    >>> get_indices([0, 0, 3, 3, 3, 2, 2, 0])
    {0: [(0, 2), (7, 8)], 3: [(2, 5)], 2: [(5, 7)]}
    """
    indices = AccumDict(accum=[])  # idx -> [(start, stop), ...]
    start = 0
    for i, vals in itertools.groupby(integers):
        n = sum(1 for val in vals)
        indices[i].append((start, start + n))
        start += n
    return indices


def safeprint(*args, **kwargs):
    """
    Convert and print characters using the proper encoding
    """
    new_args = []
    # when stdout is redirected to a file, python 2 uses ascii for the writer;
    # python 3 uses what is configured in the system (i.e. 'utf-8')
    # if sys.stdout is replaced by a StringIO instance, Python 2 does not
    # have an attribute 'encoding', and we assume ascii in that case
    str_encoding = getattr(sys.stdout, 'encoding', None) or 'ascii'
    for s in args:
        new_args.append(s.encode('utf-8').decode(str_encoding, 'ignore'))

    return print(*new_args, **kwargs)


def socket_ready(hostport):
    """
    :param hostport: a pair (host, port) or a string (tcp://)host:port
    :returns: True if the socket is ready and False otherwise
    """
    if hasattr(hostport, 'startswith'):
        # string representation of the hostport combination
        if hostport.startswith('tcp://'):
            hostport = hostport[6:]  # strip tcp://
        host, port = hostport.split(':')
        hostport = (host, int(port))
    sock = socket.socket(socket.AF_INET, socket.SOCK_STREAM)
    try:
        exc = sock.connect_ex(hostport)
    finally:
        sock.close()
    return False if exc else True


port_candidates = list(range(1920, 2000))


def _get_free_port():
    # extracts a free port in the range 1920:2000 and raises a RuntimeError if
    # there are no free ports. NB: the port is free when extracted, but another
    # process may take it immediately, so this function is not safe against
    # race conditions. Moreover, once a port is taken, it is taken forever and
    # never considered free again, even if it is. These restrictions as
    # acceptable for usage in the tests, but only in that case.
    while port_candidates:
        port = random.choice(port_candidates)
        port_candidates.remove(port)
        if not socket_ready(('127.0.0.1', port)):  # no server listening
            return port  # the port is free
    raise RuntimeError('No free ports in the range 1920:2000')


def zipfiles(fnames, archive, mode='w', log=lambda msg: None, cleanup=False):
    """
    Build a zip archive from the given file names.

    :param fnames: list of path names
    :param archive: path of the archive
    """
    prefix = len(os.path.commonprefix([os.path.dirname(f) for f in fnames]))
    with zipfile.ZipFile(
            archive, mode, zipfile.ZIP_DEFLATED, allowZip64=True) as z:
        for f in fnames:
            log('Archiving %s' % f)
            z.write(f, f[prefix:])
            if cleanup:  # remove the zipped file
                os.remove(f)
    log('Generated %s' % archive)
    return archive


def detach_process():
    """
    Detach the current process from the controlling terminal by using a
    double fork. Can be used only on platforms with fork (no Windows).
    """
    # see https://pagure.io/python-daemon/blob/master/f/daemon/daemon.py and
    # https://stackoverflow.com/questions/45911705/why-use-os-setsid-in-python
    def fork_then_exit_parent():
        pid = os.fork()
        if pid:  # in parent
            os._exit(0)
    fork_then_exit_parent()
    os.setsid()
    fork_then_exit_parent()


def println(msg):
    """
    Convenience function to print messages on a single line in the terminal
    """
    sys.stdout.write(msg)
    sys.stdout.flush()
    sys.stdout.write('\x08' * len(msg))
    sys.stdout.flush()


def debug(templ, *args):
    """
    Append a debug line to the file /tmp/debug.txt
    """
    msg = templ % args if args else templ
    tmp = tempfile.gettempdir()
    with open(os.path.join(tmp, 'debug.txt'), 'a', encoding='utf8') as f:
        f.write(msg + '\n')


builtins.debug = debug


def warn(msg, *args):
    """
    Print a warning on stderr
    """
    if not args:
        sys.stderr.write('WARNING: ' + msg)
    else:
        sys.stderr.write('WARNING: ' + msg % args)


def getsizeof(o, ids=None):
    '''
    Find the memory footprint of a Python object recursively, see
    https://code.tutsplus.com/tutorials/understand-how-much-memory-your-python-objects-use--cms-25609
    :param o: the object
    :returns: the size in bytes
    '''
    ids = ids or set()
    if id(o) in ids:
        return 0

    nbytes = sys.getsizeof(o)
    ids.add(id(o))

    if isinstance(o, Mapping):
        return nbytes + sum(getsizeof(k, ids) + getsizeof(v, ids)
                            for k, v in o.items())
    elif isinstance(o, Container):
        return nbytes + sum(getsizeof(x, ids) for x in o)

    return nbytes<|MERGE_RESOLUTION|>--- conflicted
+++ resolved
@@ -734,11 +734,7 @@
     return slicedic, n
 
 
-<<<<<<< HEAD
-class DictArray(Mapping):
-=======
 class DictArray(collections.abc.Mapping):
->>>>>>> 4082bf59
     """
     A small wrapper over a dictionary of arrays serializable to HDF5:
 
