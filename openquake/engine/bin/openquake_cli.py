#!/usr/bin/env python
# -*- coding: utf-8 -*-
# vim: tabstop=4 shiftwidth=4 softtabstop=4
#
# Copyright (C) 2014-2016 GEM Foundation
#
# OpenQuake is free software: you can redistribute it and/or modify it
# under the terms of the GNU Affero General Public License as published
# by the Free Software Foundation, either version 3 of the License, or
# (at your option) any later version.
#
# OpenQuake is distributed in the hope that it will be useful,
# but WITHOUT ANY WARRANTY; without even the implied warranty of
# MERCHANTABILITY or FITNESS FOR A PARTICULAR PURPOSE.  See the
# GNU Affero General Public License for more details.
#
# You should have received a copy of the GNU Affero General Public License
# along with OpenQuake. If not, see <http://www.gnu.org/licenses/>.

"""
OpenQuake: software for seismic hazard and risk assessment
"""
import logging
import argparse
import os
import sys
import socket
import getpass

from os.path import abspath
from os.path import dirname
from os.path import expanduser
from os.path import join

# just in the case that are you using oq-engine from sources
# with the rest of oq libraries installed into the system (or a
# virtual environment) you must set this environment variable
if os.environ.get("OQ_ENGINE_USE_SRCDIR") is not None:
    sys.modules['openquake'].__dict__["__path__"].insert(
        0, join(dirname(dirname(__file__)), "openquake")
    )

from openquake.engine import utils
from openquake.engine.logs import dbcmd

utils.config.abort_if_no_config_available()

# Please note: the /usr/bin/oq-engine script requires a celeryconfig.py
# file in the PYTHONPATH; when using binary packages, if a celeryconfig.py
# is not available the OpenQuake Engine default celeryconfig.py, located
# in /usr/share/openquake/engine, is used.
try:
    import celeryconfig
except ImportError:
    sys.path.append('/usr/share/openquake/engine')

import openquake.engine

from openquake.engine import __version__
from openquake.engine import engine, logs
from openquake.commonlib import datastore
from openquake.calculators import views
from openquake.server.db import models, upgrade_manager
from openquake.server.db.schema.upgrades import upgrader
from openquake.engine.export import core
from openquake.engine.tools.make_html_report import make_report
from django.db import connection as conn

HAZARD_OUTPUT_ARG = "--hazard-output-id"
HAZARD_CALCULATION_ARG = "--hazard-calculation-id"
MISSING_HAZARD_MSG = "Please specify '%s=<id>'" % HAZARD_CALCULATION_ARG


def run_job(cfg_file, log_level, log_file, exports='',
            hazard_calculation_id=None):
    """
    Run a job using the specified config file and other options.

    :param str cfg_file:
        Path to calculation config (INI-style) files.
    :param str log_level:
        'debug', 'info', 'warn', 'error', or 'critical'
    :param str log_file:
        Path to log file.
    :param exports:
        A comma-separated string of export types requested by the user.
        Currently only 'xml' is supported.
    :param hazard_calculation_id:
        ID of the previous calculation or None
    """
    job_ini = os.path.abspath(cfg_file)
    job_id, oqparam = dbcmd(
        'job_from_file', job_ini, getpass.getuser(), hazard_calculation_id)
    calc = engine.run_calc(job_id, oqparam, log_level, log_file, exports,
                           hazard_calculation_id=hazard_calculation_id)
    duration = calc.monitor.duration  # set this before monitor.flush()
    calc.monitor.flush()
    print('Calculation %d completed in %d seconds. Results:' % (
        job_id, duration))
    for line in dbcmd('list_outputs', job_id, False):
        print line
    return job_id


def delete_calculation(job_id, confirmed=False):
    """
    Delete a calculation and all associated outputs.
    """
    if confirmed or utils.confirm(
            'Are you sure you want to delete this calculation and all '
            'associated outputs?\nThis action cannot be undone. (y/n): '):
        try:
            dbcmd('del_calc', job_id)
        except RuntimeError as err:
            print(err)


def set_up_arg_parser():
    """Set up and return an :class:`argparse.ArgumentParser` with all of the
    OpenQuake command line options."""
    parser = argparse.ArgumentParser(
        description='OpenQuake Seismic Hazard and Risk Analysis Engine')

    general_grp = parser.add_argument_group('General')
    general_grp.add_argument(
        '--version', action='store_true', help='Display version information')
    general_grp.add_argument(
        '--log-file', '-L',
        help=('Location to store log messages; if not specified, log messages'
              ' will be printed to the console (to stderr)'),
        required=False, metavar='LOG_FILE')
    general_grp.add_argument(
        '--log-level', '-l',
        help='Defaults to "info"', required=False,
        choices=['debug', 'info', 'progress', 'warn', 'error', 'critical'],
        default='info')
    general_grp.add_argument(
        '--no-distribute', '--nd', action='store_true',
        help=('Disable calculation task distribution and run the computation'
              ' in a single process. This is intended for use in debugging '
              ' and profiling.')
    )
    general_grp.add_argument(
        '--run',
        help='Run a job with the specified configuration file; you can also '
        'pass a comma-separated pair of files for hazard and risk',
        metavar='CONFIG_FILE')

    general_grp.add_argument(
        '--yes', '-y', action='store_true',
        help='Automatically answer "yes" when asked to confirm an action'
    )
    general_grp.add_argument(
        '--config-file',
        help='Custom openquake.cfg file, to override default configurations',
        metavar='CONFIG_FILE'
    )
    general_grp.add_argument(
        '--make-html-report', '-r',
        help='Build an HTML report of the computation at the given date',
        metavar='YYYY-MM-DD|today')

    db_grp = parser.add_argument_group('Database')
    db_grp.add_argument(
        '--upgrade-db', action='store_true',
        help='Upgrade the openquake database',
    )
    db_grp.add_argument(
        '--version-db', action='store_true',
        help='Show the current version of the openquake database',
    )
    db_grp.add_argument(
        '--what-if-I-upgrade', action='store_true',
        help='Show what will happen to the openquake database if you upgrade',
    )

    hazard_grp = parser.add_argument_group('Hazard')
    hazard_grp.add_argument(
        '--run-hazard',
        '--rh',
        help='Run a hazard job with the specified config file',
        metavar='CONFIG_FILE')
    hazard_grp.add_argument(
        '--list-hazard-calculations',
        '--lhc',
        help='List hazard calculation information',
        action='store_true')
    hazard_grp.add_argument(
        '--delete-calculation',
        '--dc',
        help='Delete a calculation and all associated outputs',
        metavar='CALCULATION_ID')

    hazard_grp.add_argument(
        '--delete-uncompleted-calculations',
        '--duc',
        action='store_true',
        help='Delete all the uncompleted calculations')

    risk_grp = parser.add_argument_group('Risk')
    risk_grp.add_argument(
        '--run-risk',
        '--rr',
        help='Run a risk job with the specified config file',
        metavar='CONFIG_FILE')
    risk_grp.add_argument(
        HAZARD_CALCULATION_ARG,
        '--hc',
        help='Use the desired hazard job as input for the risk job',
        metavar='HAZARD_CALCULATION_ID')
    risk_grp.add_argument(
        '--list-risk-calculations',
        '--lrc',
        help='List risk calculation information',
        action='store_true')

    export_grp = parser.add_argument_group('Export')
    export_grp.add_argument(
        '--list-outputs',
        '--lo',
        help='List outputs for the specified calculation',
        metavar='CALCULATION_ID')

    export_grp.add_argument(
        '--show-view',
        '--sv',
        help='Show a view of the specified calculation',
        nargs=2, metavar=('CALCULATION_ID', 'VIEW_NAME'))

    export_grp.add_argument(
        '--show-log',
        '--sl',
        help='Show the log of the specified calculation',
        nargs=1, metavar='CALCULATION_ID')

    export_grp.add_argument(
        '--exports', action="store",
        default='',
        help=(
            'Comma-separated string specifing the export formats, in order '
            'of priority'), metavar='EXPORT_FORMATS')
    export_grp.add_argument(
        '--export-output',
        '--eo',
        help='Export the desired output to the specified directory',
        nargs=2, metavar=('OUTPUT_ID', 'TARGET_DIR'))
    export_grp.add_argument(
        '--export-outputs',
        '--eos',
        help='Export all the calculation outputs to the specified directory',
        nargs=2, metavar=('CALCULATION_ID', 'TARGET_DIR'))

    return parser


def main():
    arg_parser = set_up_arg_parser()

    args = arg_parser.parse_args()

    exports = args.exports or 'xml,csv'

    if args.version:
        print __version__
        sys.exit(0)

    if args.run or args.run_hazard or args.run_risk:
        # the logging will be configured in engine.py
        pass
    else:
        # configure a basic logging
        logging.basicConfig(level=logging.INFO)

    # check if the DbServer is up
    sock = socket.socket(socket.AF_INET, socket.SOCK_STREAM)
    try:
        err = sock.connect_ex(utils.config.DBS_ADDRESS)
    finally:
        sock.close()
    if err:
        sys.exit('Please start the DbServer: '
                 'python -m openquake.server.dbserver')

    if args.config_file:
        os.environ[utils.config.OQ_CONFIG_FILE_VAR] = \
            abspath(expanduser(args.config_file))
        utils.config.refresh()

    if args.no_distribute:
        os.environ[openquake.engine.NO_DISTRIBUTE_VAR] = '1'

<<<<<<< HEAD
    if args.make_html_report:
        conn = models.getcursor('job_init').connection
        print 'Written', make_report(conn, args.make_html_report)
        sys.exit(0)

    if args.upgrade_db:
        logs.set_level('info')
        conn = models.getcursor('job_init').connection
=======
    if args.upgrade_db:
        logs.set_level('info')
>>>>>>> bceaa81d
        msg = upgrade_manager.what_if_I_upgrade(
            conn, extract_scripts='read_scripts')
        print msg
        if msg.startswith('Your database is already updated'):
            pass
        elif args.yes or utils.confirm('Proceed? (y/n) '):
            upgrade_manager.upgrade_db(conn)
        sys.exit(0)

    if args.version_db:
<<<<<<< HEAD
        conn = models.getcursor('job_init').connection
=======
>>>>>>> bceaa81d
        print upgrade_manager.version_db(conn)
        sys.exit(0)

    if args.what_if_I_upgrade:
<<<<<<< HEAD
        conn = models.getcursor('job_init').connection
=======
>>>>>>> bceaa81d
        print upgrade_manager.what_if_I_upgrade(conn)
        sys.exit(0)

    # check if the db is outdated
    outdated = dbcmd('check_outdated')
    if outdated:
        sys.exit(outdated)

    # hazard or hazard+risk
    hc_id = args.hazard_calculation_id
    if hc_id and int(hc_id) < 0:
        # make it possible commands like `oq-engine --run job_risk.ini --hc -1`
        hc_id = dbcmd('get_hc_id', int(hc_id))
    if args.run:
        job_inis = map(expanduser, args.run.split(','))
        if len(job_inis) not in (1, 2):
            sys.exit('%s should be a .ini filename or a pair of filenames '
                     'separated by a comma' % args.run)
        for job_ini in job_inis:
            open(job_ini).read()  # raise an IOError if the file does not exist
        log_file = expanduser(args.log_file) \
            if args.log_file is not None else None

        if len(job_inis) == 2:
            # run hazard
            job_id = run_job(job_inis[0], args.log_level,
                             log_file, args.exports)
            # run risk
            run_job(job_inis[1], args.log_level, log_file,
                    args.exports, hazard_calculation_id=job_id)
        else:
            run_job(
                expanduser(args.run), args.log_level, log_file,
                args.exports, hazard_calculation_id=hc_id)
    # hazard
    elif args.list_hazard_calculations:
        for line in dbcmd('list_calculations', 'hazard'):
            print line
    elif args.run_hazard is not None:
        log_file = expanduser(args.log_file) \
            if args.log_file is not None else None
        run_job(expanduser(args.run_hazard), args.log_level,
                log_file, args.exports)
    elif args.delete_calculation is not None:
        dbcmd('delete_calculation', args.delete_calculation, args.yes)
    # risk
    elif args.list_risk_calculations:
        for line in dbcmd('list_calculations', 'risk'):
            print line
    elif args.run_risk is not None:
        if args.hazard_calculation_id is None:
            sys.exit(MISSING_HAZARD_MSG)
        log_file = expanduser(args.log_file) \
            if args.log_file is not None else None
        run_job(
            expanduser(args.run_risk),
            args.log_level, log_file, args.exports,
            hazard_calculation_id=hc_id)

    # export
    elif args.make_html_report:
        print 'Written', make_report(conn, args.make_html_report)
        sys.exit(0)

    elif args.list_outputs is not None:
        hc_id = dbcmd('get_hc_id', args.list_outputs)
        for line in dbcmd('list_outputs', hc_id):
            print line
    elif args.show_view is not None:
        job_id, view_name = args.show_view
        print views.view(view_name, datastore.read(int(job_id)))
    elif args.show_log is not None:
        hc_id = dbcmd('get_hc_id', args.show_log[0])
        for line in dbcmd('get_log', hc_id):
            print line

    elif args.export_output is not None:
        output_id, target_dir = args.export_output
        for line in dbcmd('export_output', int(output_id),
                          expanduser(target_dir), exports):
            print line

    elif args.export_outputs is not None:
        job_id, target_dir = args.export_outputs
        hc_id = dbcmd('get_hc_id', job_id)
        for line in dbcmd('export_outputs', hc_id, expanduser(target_dir),
                          exports):
            print line

    elif args.delete_uncompleted_calculations:
        dbcmd('delete_uncompleted_calculations')
    else:
        arg_parser.print_usage()


if __name__ == '__main__':
    main()<|MERGE_RESOLUTION|>--- conflicted
+++ resolved
@@ -289,19 +289,8 @@
     if args.no_distribute:
         os.environ[openquake.engine.NO_DISTRIBUTE_VAR] = '1'
 
-<<<<<<< HEAD
-    if args.make_html_report:
-        conn = models.getcursor('job_init').connection
-        print 'Written', make_report(conn, args.make_html_report)
-        sys.exit(0)
-
     if args.upgrade_db:
         logs.set_level('info')
-        conn = models.getcursor('job_init').connection
-=======
-    if args.upgrade_db:
-        logs.set_level('info')
->>>>>>> bceaa81d
         msg = upgrade_manager.what_if_I_upgrade(
             conn, extract_scripts='read_scripts')
         print msg
@@ -312,18 +301,10 @@
         sys.exit(0)
 
     if args.version_db:
-<<<<<<< HEAD
-        conn = models.getcursor('job_init').connection
-=======
->>>>>>> bceaa81d
         print upgrade_manager.version_db(conn)
         sys.exit(0)
 
     if args.what_if_I_upgrade:
-<<<<<<< HEAD
-        conn = models.getcursor('job_init').connection
-=======
->>>>>>> bceaa81d
         print upgrade_manager.what_if_I_upgrade(conn)
         sys.exit(0)
 
