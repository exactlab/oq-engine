# -*- coding: utf-8 -*-
"""
Tests for the serialization of loss/loss ratio curves to NRML format.
"""

import os
import unittest

from lxml import etree

from openquake import logs
<<<<<<< HEAD
from openquake.risk import engines
from openquake.output import risk as risk_output
from utils import test
=======
>>>>>>> 6748fb61
from openquake import shapes
from openquake import test
from openquake import xml

from openquake.output import risk as risk_output

log = logs.RISK_LOG

LOSS_XML_OUTPUT_FILE = 'loss-curves.xml'
LOSS_RATIO_XML_OUTPUT_FILE = 'loss-ratio-curves.xml'

SINGLE_LOSS_XML_OUTPUT_FILE = 'loss-curves-single.xml'
SINGLE_LOSS_RATIO_XML_OUTPUT_FILE = 'loss-ratio-curves-single.xml'

LOSS_XML_FAIL_OUTPUT_FILE = 'loss-curves-fail.xml'

NRML_SCHEMA_PATH = os.path.join(test.SCHEMA_DIR, xml.NRML_SCHEMA_FILE)
NRML_SCHEMA_PATH_OLD = os.path.join(test.SCHEMA_DIR, xml.NRML_SCHEMA_FILE_OLD)

TEST_LOSS_CURVE = shapes.Curve(
    [(0.0, 0.44), (256.0, 0.23), (512.0, 0.2), (832.0, 0.16), (1216.0, 0.06)])

TEST_LOSS_RATIO_CURVE = shapes.Curve(
    [(0.0, 0.89), (0.2, 0.72), (0.4, 0.45), (0.6, 0.22), (0.8, 0.17), 
     (1.0, 0.03)])

class LossOutputTestCase(unittest.TestCase):
    """Confirm that XML output from risk engine is valid against schema,
    as well as correct given the inputs."""
    
    def setUp(self):
<<<<<<< HEAD
        self.path = test.do_test_output_file(LOSS_XML_OUTPUT_FILE)
        self.ratio_path = test.do_test_output_file(LOSS_RATIO_XML_OUTPUT_FILE)
        self.schema_path = NRML_SCHEMA_PATH_OLD

        # Build up some sample loss curves here

        first_site = shapes.Site(10.0, 10.0)
        second_site = shapes.Site(10.0, 20.0)
        first_curve = TEST_CURVE
        second_curve = first_curve
        first_asset = {"assetID" : "1711"}
        second_asset = {"assetID" : "1712"}

        # Then serialize them to XML
        loss_curves = [(first_site, (first_curve, first_asset)), 
                        (second_site, (second_curve, second_asset))] 

        xml_writer = risk_output.LossCurveXMLWriter(self.path)
        xml_writer.serialize(loss_curves)
        
        xml_writer = risk_output.LossRatioCurveXMLWriter(self.ratio_path)
        xml_writer.serialize(loss_curves)

    # http://www.devcomments.com/error-restricting-complexType-list-parsing-official-GML-schema-at108628.htm
    # @test.skipit
    def test_xml_is_valid(self):
        # save the xml, and run schema validation on it
        xml_doc = etree.parse(self.path)
        loaded_xml = xml_doc.getroot()

        # Test that the doc matches the schema
        xmlschema = etree.XMLSchema(etree.parse(self.schema_path))
        xmlschema.assertValid(xml_doc)
=======
        self.loss_curve_path = test.test_output_file(LOSS_XML_OUTPUT_FILE)
        self.loss_ratio_curve_path = test.test_output_file(
            LOSS_RATIO_XML_OUTPUT_FILE)

        self.single_loss_curve_path = test.test_output_file(
            SINGLE_LOSS_XML_OUTPUT_FILE)
        self.single_loss_ratio_curve_path = test.test_output_file(
            SINGLE_LOSS_RATIO_XML_OUTPUT_FILE)

        self.schema_path = NRML_SCHEMA_PATH

        # Build up some sample loss/loss ratio curves here
        first_site = shapes.Site(-117.0, 38.0)
        second_site = shapes.Site(-118.0, 39.0)

        first_asset_a = {"assetID" : "a1711", "endBranchLabel": "A"}
        first_asset_b = {"assetID" : "a1711", "endBranchLabel": "B"}
        second_asset_a = {"assetID" : "a1712", "endBranchLabel": "A"}
        second_asset_b = {"assetID" : "a1712", "endBranchLabel": "B"}

        self.loss_curves = [
            (first_site, (TEST_LOSS_CURVE, first_asset_a)),
            (first_site, (TEST_LOSS_CURVE, first_asset_b)),
            (second_site, (TEST_LOSS_CURVE, second_asset_a)),
            (second_site, (TEST_LOSS_CURVE, second_asset_b))] 

        self.loss_ratio_curves = [
            (first_site, (TEST_LOSS_RATIO_CURVE, first_asset_a)),
            (first_site, (TEST_LOSS_RATIO_CURVE, first_asset_b)),
            (second_site, (TEST_LOSS_RATIO_CURVE, second_asset_a)),
            (second_site, (TEST_LOSS_RATIO_CURVE, second_asset_b))] 

        self.single_loss_curve = [
            (first_site, (TEST_LOSS_CURVE, first_asset_a))] 

        self.single_loss_ratio_curve = [
            (first_site, (TEST_LOSS_RATIO_CURVE, first_asset_a))] 

        # loss curve that fails with inconsistent sites for an asset
        self.loss_curves_fail = [
            (first_site, (TEST_LOSS_CURVE, first_asset_a)),
            (second_site, (TEST_LOSS_CURVE, first_asset_a))] 

    def test_loss_is_serialized_to_file_and_validates(self):
        """Serialize loss curve to NRML and validate against schema."""
        xml_writer = risk_output.LossCurveXMLWriter(self.loss_curve_path)
        xml_writer.serialize(self.loss_curves)

        self.assertTrue(xml.validates_against_xml_schema(self.loss_curve_path,
            NRML_SCHEMA_PATH),
            "NRML instance file %s does not validate against schema" % \
            self.loss_curve_path)

    def test_loss_ratio_is_serialized_to_file_and_validates(self):
        """Serialize loss ratio curve to NRML and validate against schema."""
        xml_writer = risk_output.LossRatioCurveXMLWriter(
            self.loss_ratio_curve_path)
        xml_writer.serialize(self.loss_ratio_curves)

        self.assertTrue(xml.validates_against_xml_schema(
            self.loss_ratio_curve_path, NRML_SCHEMA_PATH),
            "NRML instance file %s does not validate against schema" % \
            self.loss_ratio_curve_path)

    def test_loss_serialization_with_inconsistent_site_fails(self):
        """Assert that serialization of illegal loss curve data 
        raises error."""
        xml_writer = risk_output.LossCurveXMLWriter(
            test.test_output_file(LOSS_XML_FAIL_OUTPUT_FILE))
        self.assertRaises(ValueError, xml_writer.serialize, 
            self.loss_curves_fail)
>>>>>>> 6748fb61
    
    def test_loss_xml_is_correct(self):
        """Assert that content of serialized loss curve data 
        is correct."""

        # serialize curves
        xml_writer = risk_output.LossCurveXMLWriter(self.single_loss_curve_path)
        xml_writer.serialize(self.single_loss_curve)

        # parse curves DOM-style
        xml_doc = etree.parse(self.single_loss_curve_path)
        loaded_xml = xml_doc.getroot()

        poe_el_txt = loaded_xml.findtext(".//%s" % xml.RISK_POE_TAG)
        poe_values = [float(x) for x in poe_el_txt.strip().split()]

        loss_el_txt = loaded_xml.findtext(
            ".//%s" % xml.RISK_LOSS_ABSCISSA_TAG)
        loss_values = [float(x) \
            for x in loss_el_txt.strip().split()]

        self.assertEqual(len(loss_values), len(TEST_LOSS_CURVE.abscissae), 
            "curve length mismatch")

        for idx, val in enumerate(TEST_LOSS_CURVE.abscissae):
            self.assertAlmostEqual(val, float(loss_values[idx]), 6)
        for idx, val in enumerate(TEST_LOSS_CURVE.ordinates):
            self.assertAlmostEqual(val, float(poe_values[idx]), 6)


    # TODO(jmc): Test that the lat and lon are correct for each curve
    # Optionally, compare it to another XML file.

    def test_loss_ratio_xml_is_correct(self):
        """Assert that content of serialized loss ratio curve data 
        is correct."""

        # serialize curves
        xml_writer = risk_output.LossRatioCurveXMLWriter(
            self.single_loss_ratio_curve_path)
        xml_writer.serialize(self.single_loss_ratio_curve)

        # parse curves DOM-style
        xml_doc = etree.parse(self.single_loss_ratio_curve_path)
        loaded_xml = xml_doc.getroot()

        poe_el_txt = loaded_xml.findtext(".//%s" % xml.RISK_POE_TAG)
        poe_values = [float(x) for x in poe_el_txt.strip().split()]

        loss_ratio_el_txt = loaded_xml.findtext(
            ".//%s" % xml.RISK_LOSS_RATIO_ABSCISSA_TAG)
        loss_ratio_values = [float(x) \
            for x in loss_ratio_el_txt.strip().split()]

        self.assertEqual(len(loss_ratio_values), 
            len(TEST_LOSS_RATIO_CURVE.abscissae), 
            "curve length mismatch")

        for idx, val in enumerate(TEST_LOSS_RATIO_CURVE.abscissae):
            self.assertAlmostEqual(val, float(loss_ratio_values[idx]), 6)
        for idx, val in enumerate(TEST_LOSS_RATIO_CURVE.ordinates):
            self.assertAlmostEqual(val, float(poe_values[idx]), 6)
<|MERGE_RESOLUTION|>--- conflicted
+++ resolved
@@ -9,15 +9,9 @@
 from lxml import etree
 
 from openquake import logs
-<<<<<<< HEAD
-from openquake.risk import engines
-from openquake.output import risk as risk_output
+from openquake import shapes
+from openquake import xml
 from utils import test
-=======
->>>>>>> 6748fb61
-from openquake import shapes
-from openquake import test
-from openquake import xml
 
 from openquake.output import risk as risk_output
 
@@ -46,48 +40,13 @@
     as well as correct given the inputs."""
     
     def setUp(self):
-<<<<<<< HEAD
-        self.path = test.do_test_output_file(LOSS_XML_OUTPUT_FILE)
-        self.ratio_path = test.do_test_output_file(LOSS_RATIO_XML_OUTPUT_FILE)
-        self.schema_path = NRML_SCHEMA_PATH_OLD
-
-        # Build up some sample loss curves here
-
-        first_site = shapes.Site(10.0, 10.0)
-        second_site = shapes.Site(10.0, 20.0)
-        first_curve = TEST_CURVE
-        second_curve = first_curve
-        first_asset = {"assetID" : "1711"}
-        second_asset = {"assetID" : "1712"}
-
-        # Then serialize them to XML
-        loss_curves = [(first_site, (first_curve, first_asset)), 
-                        (second_site, (second_curve, second_asset))] 
-
-        xml_writer = risk_output.LossCurveXMLWriter(self.path)
-        xml_writer.serialize(loss_curves)
-        
-        xml_writer = risk_output.LossRatioCurveXMLWriter(self.ratio_path)
-        xml_writer.serialize(loss_curves)
-
-    # http://www.devcomments.com/error-restricting-complexType-list-parsing-official-GML-schema-at108628.htm
-    # @test.skipit
-    def test_xml_is_valid(self):
-        # save the xml, and run schema validation on it
-        xml_doc = etree.parse(self.path)
-        loaded_xml = xml_doc.getroot()
-
-        # Test that the doc matches the schema
-        xmlschema = etree.XMLSchema(etree.parse(self.schema_path))
-        xmlschema.assertValid(xml_doc)
-=======
-        self.loss_curve_path = test.test_output_file(LOSS_XML_OUTPUT_FILE)
-        self.loss_ratio_curve_path = test.test_output_file(
+        self.loss_curve_path = test.do_test_output_file(LOSS_XML_OUTPUT_FILE)
+        self.loss_ratio_curve_path = test.do_test_output_file(
             LOSS_RATIO_XML_OUTPUT_FILE)
 
-        self.single_loss_curve_path = test.test_output_file(
+        self.single_loss_curve_path = test.do_test_output_file(
             SINGLE_LOSS_XML_OUTPUT_FILE)
-        self.single_loss_ratio_curve_path = test.test_output_file(
+        self.single_loss_ratio_curve_path = test.do_test_output_file(
             SINGLE_LOSS_RATIO_XML_OUTPUT_FILE)
 
         self.schema_path = NRML_SCHEMA_PATH
@@ -149,10 +108,9 @@
         """Assert that serialization of illegal loss curve data 
         raises error."""
         xml_writer = risk_output.LossCurveXMLWriter(
-            test.test_output_file(LOSS_XML_FAIL_OUTPUT_FILE))
+            test.do_test_output_file(LOSS_XML_FAIL_OUTPUT_FILE))
         self.assertRaises(ValueError, xml_writer.serialize, 
             self.loss_curves_fail)
->>>>>>> 6748fb61
     
     def test_loss_xml_is_correct(self):
         """Assert that content of serialized loss curve data 
