--- conflicted
+++ resolved
@@ -25,6 +25,7 @@
 import math
 import itertools
 import collections
+from openquake.baselib import general
 from openquake.baselib.slots import with_slots
 from openquake.hazardlib import geo
 from openquake.hazardlib.geo.nodalplane import NodalPlane
@@ -35,10 +36,13 @@
     get_plane_equation, projection_pp, directp, average_s_rad, isochone_ratio)
 from openquake.hazardlib.geo.surface.base import BaseSurface
 
+U16 = numpy.uint16
 U32 = numpy.uint32
-TWO16 = numpy.uint64(2 ** 16)
-TWO32 = numpy.uint64(2 ** 32)
+U64 = numpy.uint64
+TWO16 = U64(2 ** 16)
+TWO32 = U64(2 ** 32)
 pmf_dt = numpy.dtype([('prob', float), ('occ', U32)])
+eidrlz_dt = numpy.dtype([('eid', U64), ('rlz', U16)])
 classes = {}  # initialized in .init()
 
 
@@ -587,15 +591,16 @@
         """
         return self.rupture.serial
 
-<<<<<<< HEAD
-    def export(self, mesh, events):
-=======
-    @property
-    def weight(self):
-        """
-        Weight of the EBRupture
-        """
-        return len(self.sids) * len(self.events)
+    def get_events(self, rlzs_by_gsim):
+        """
+        :returns: an array of events with fields eid, rlz
+        """
+        all_eids, rlzs = [], []
+        for rlz, eids in get_eids_by_rlz(
+                self.n_occ, rlzs_by_gsim, self.samples, self.serial).items():
+            all_eids.extend(TWO32 * U64(self.serial) + eids)
+            rlzs.extend([rlz] * len(eids))
+        return numpy.fromiter(zip(all_eids, rlzs), eidrlz_dt)
 
     def get_events_by_ses(self, events, num_ses):
         """
@@ -610,14 +615,13 @@
             events_by_ses[ses] = numpy.array(events_by_ses[ses])
         return events_by_ses
 
-    def export(self, mesh, events, num_ses):
->>>>>>> 9e6690dc
+    def export(self, mesh, rlzs_by_gsim, num_ses):
         """
         Yield :class:`Rupture` objects, with all the
         attributes set, suitable for export in XML format.
         """
         rupture = self.rupture
-        events['eid'] += TWO32 * self.serial
+        events = self.get_events(rlzs_by_gsim)
         events_by_ses = self.get_events_by_ses(events, num_ses)
         new = ExportedRupture(self.serial, events_by_ses, self.sids)
         new.mesh = mesh[self.sids]
