# -*- coding: utf-8 -*-
# vim: tabstop=4 shiftwidth=4 softtabstop=4
#
# Copyright (C) 2014-2017 GEM Foundation
#
# OpenQuake is free software: you can redistribute it and/or modify it
# under the terms of the GNU Affero General Public License as published
# by the Free Software Foundation, either version 3 of the License, or
# (at your option) any later version.
#
# OpenQuake is distributed in the hope that it will be useful,
# but WITHOUT ANY WARRANTY; without even the implied warranty of
# MERCHANTABILITY or FITNESS FOR A PARTICULAR PURPOSE.  See the
# GNU Affero General Public License for more details.
#
# You should have received a copy of the GNU Affero General Public License
# along with OpenQuake. If not, see <http://www.gnu.org/licenses/>.
from __future__ import division
import os
import sys
import abc
import pdb
import logging
import operator
import itertools
import traceback
import collections
from functools import partial
from datetime import datetime
from shapely import wkt
import numpy

from openquake.baselib import (
    config, general, hdf5, datastore, __version__ as engine_version)
from openquake.baselib.performance import Monitor
from openquake.hazardlib import geo
from openquake.risklib import riskinput, asset
from openquake.commonlib import readinput, source, calc, riskmodels, writers
from openquake.baselib.parallel import Starmap
from openquake.baselib.python3compat import with_metaclass
from openquake.calculators.export import export as exp
from openquake.calculators.getters import GmfDataGetter, PmapGetter

get_taxonomy = operator.attrgetter('taxonomy')
get_weight = operator.attrgetter('weight')
get_trt = operator.attrgetter('src_group_id')
get_imt = operator.attrgetter('imt')

calculators = general.CallableDict(operator.attrgetter('calculation_mode'))

Site = collections.namedtuple('Site', 'sid lon lat')

F32 = numpy.float32


class InvalidCalculationID(Exception):
    """
    Raised when running a post-calculation on top of an incompatible
    pre-calculation
    """


class AssetSiteAssociationError(Exception):
    """Raised when there are no hazard sites close enough to any asset"""


logversion = True


PRECALC_MAP = dict(
    classical=['psha'],
    disaggregation=['psha'],
    scenario_risk=['scenario'],
    scenario_damage=['scenario'],
    classical_risk=['classical'],
    classical_bcr=['classical'],
    classical_damage=['classical'],
    event_based=['event_based', 'event_based_rupture', 'ebrisk',
                 'event_based_risk', 'ucerf_rupture'],
    event_based_risk=['event_based', 'event_based_rupture', 'ucerf_rupture',
                      'event_based_risk', 'ucerf_hazard'],
    ucerf_classical=['ucerf_psha'],
    ucerf_hazard=['ucerf_rupture'])


def set_array(longarray, shortarray):
    """
    :param longarray: a numpy array of floats of length L >= l
    :param shortarray: a numpy array of floats of length l

    Fill `longarray` with the values of `shortarray`, starting from the left.
    If `shortarry` is shorter than `longarray`, then the remaining elements on
    the right are filled with `numpy.nan` values.
    """
    longarray[:len(shortarray)] = shortarray
    longarray[len(shortarray):] = numpy.nan


def check_precalc_consistency(calc_mode, precalc_mode):
    """
    Defensive programming against users providing an incorrect pre-calculation
    ID (with ``--hazard-calculation-id``)

    :param calc_mode:
        calculation_mode of the current calculation
    :param precalc_mode:
        calculation_mode of the previous calculation
    """
    ok_mode = PRECALC_MAP[calc_mode]
    if calc_mode != precalc_mode and precalc_mode not in ok_mode:
        raise InvalidCalculationID(
            'In order to run a risk calculation of kind %r, '
            'you need to provide a calculation of kind %r, '
            'but you provided a %r instead' %
            (calc_mode, ok_mode, precalc_mode))


class BaseCalculator(with_metaclass(abc.ABCMeta)):
    """
    Abstract base class for all calculators.

    :param oqparam: OqParam object
    :param monitor: monitor object
    :param calc_id: numeric calculation ID
    """
    from_engine = False  # set by engine.run_calc
    sitecol = datastore.persistent_attribute('sitecol')
    performance = datastore.persistent_attribute('performance')
    pre_calculator = None  # to be overridden
    is_stochastic = False  # True for scenario and event based calculators

    def __init__(self, oqparam, monitor=Monitor(), calc_id=None):
        self._monitor = monitor
        self.datastore = datastore.DataStore(calc_id)
        self.oqparam = oqparam

    def monitor(self, operation, **kw):
        """
        :returns: a new Monitor instance
        """
        mon = self._monitor(operation, hdf5path=self.datastore.hdf5path)
        self._monitor.calc_id = mon.calc_id = self.datastore.calc_id
        vars(mon).update(kw)
        return mon

    def save_params(self, **kw):
        """
        Update the current calculation parameters and save engine_version
        """
        vars(self.oqparam).update(**kw)
        self.datastore['oqparam'] = self.oqparam  # save the updated oqparam
        attrs = self.datastore['/'].attrs
        attrs['engine_version'] = engine_version
        attrs['date'] = datetime.now().isoformat()[:19]
        if 'checksum32' not in attrs:
            attrs['checksum32'] = readinput.get_checksum32(self.oqparam)
        self.datastore.flush()

    def set_log_format(self):
        """Set the format of the root logger"""
        fmt = '[%(asctime)s #{} %(levelname)s] %(message)s'.format(
            self.datastore.calc_id)
        for handler in logging.root.handlers:
            handler.setFormatter(logging.Formatter(fmt))

    def run(self, pre_execute=True, concurrent_tasks=None, close=True, **kw):
        """
        Run the calculation and return the exported outputs.
        """
        global logversion
        self.close = close
        self.set_log_format()
        if logversion:  # make sure this is logged only once
            logging.info('Running %s', self.oqparam.inputs['job_ini'])
            logging.info('Using engine version %s', engine_version)
            logversion = False
        if concurrent_tasks is None:  # use the job.ini parameter
            ct = self.oqparam.concurrent_tasks
        else:  # used the parameter passed in the command-line
            ct = concurrent_tasks
        if ct == 0:  # disable distribution temporarily
            oq_distribute = os.environ.get('OQ_DISTRIBUTE')
            os.environ['OQ_DISTRIBUTE'] = 'no'
        if ct != self.oqparam.concurrent_tasks:
            # save the used concurrent_tasks
            self.oqparam.concurrent_tasks = ct
        self.save_params(**kw)
        try:
            if pre_execute:
                self.pre_execute()
            self.result = self.execute()
            if self.result is not None:
                self.post_execute(self.result)
            self.before_export()
            self.export(kw.get('exports', ''))
        except:
            if kw.get('pdb'):  # post-mortem debug
                tb = sys.exc_info()[2]
                traceback.print_tb(tb)
                pdb.post_mortem(tb)
            else:
                logging.critical('', exc_info=True)
                raise
        finally:
            if ct == 0:  # restore OQ_DISTRIBUTE
                if oq_distribute is None:  # was not set
                    del os.environ['OQ_DISTRIBUTE']
                else:
                    os.environ['OQ_DISTRIBUTE'] = oq_distribute
        return getattr(self, 'exported', {})

    def core_task(*args):
        """
        Core routine running on the workers.
        """
        raise NotImplementedError

    @abc.abstractmethod
    def pre_execute(self):
        """
        Initialization phase.
        """

    @abc.abstractmethod
    def execute(self):
        """
        Execution phase. Usually will run in parallel the core
        function and return a dictionary with the results.
        """

    @abc.abstractmethod
    def post_execute(self, result):
        """
        Post-processing phase of the aggregated output. It must be
        overridden with the export code. It will return a dictionary
        of output files.
        """

    def export(self, exports=None):
        """
        Export all the outputs in the datastore in the given export formats.
        Individual outputs are not exported if there are multiple realizations.
        """
        self.exported = getattr(self.precalc, 'exported', {})
        if isinstance(exports, tuple):
            fmts = exports
        elif exports:  # is a string
            fmts = exports.split(',')
        elif isinstance(self.oqparam.exports, tuple):
            fmts = self.oqparam.exports
        else:  # is a string
            fmts = self.oqparam.exports.split(',')
        keys = set(self.datastore)
        has_hcurves = 'hcurves' in self.datastore or 'poes' in self.datastore
        if has_hcurves:
            keys.add('hcurves')
        for fmt in fmts:
            if not fmt:
                continue
            for key in sorted(keys):  # top level keys
                if 'rlzs' in key and self.R > 1:
                    continue  # skip individual curves
                self._export((key, fmt))
            if has_hcurves and self.oqparam.hazard_maps:
                self._export(('hmaps', fmt))
            if has_hcurves and self.oqparam.uniform_hazard_spectra:
                self._export(('uhs', fmt))

        if self.close:  # in the engine we close later
            self.result = None
            try:
                self.datastore.close()
            except (RuntimeError, ValueError):
                # sometimes produces errors but they are difficult to
                # reproduce
                logging.warn('', exc_info=True)

    def _export(self, ekey):
        if ekey not in exp or self.exported.get(ekey):  # already exported
            return
        with self.monitor('export'):
            self.exported[ekey] = fnames = exp(ekey, self.datastore)
            if fnames:
                logging.info('exported %s: %s', ekey[0], fnames)

    def before_export(self):
        """
        Set the attributes nbytes
        """
        # sanity check that eff_ruptures have been set, i.e. are not -1
        csm_info = self.datastore['csm_info']
        for sm in csm_info.source_models:
            for sg in sm.src_groups:
                assert sg.eff_ruptures != -1, sg

        for key in self.datastore:
            self.datastore.set_nbytes(key)
        self.datastore.flush()


def check_time_event(oqparam, occupancy_periods):
    """
    Check the `time_event` parameter in the datastore, by comparing
    with the periods found in the exposure.
    """
    time_event = oqparam.time_event
    if time_event and time_event not in occupancy_periods:
        raise ValueError(
            'time_event is %s in %s, but the exposure contains %s' %
            (time_event, oqparam.inputs['job_ini'],
             ', '.join(occupancy_periods)))


class HazardCalculator(BaseCalculator):
    """
    Base class for hazard calculators based on source models
    """
    precalc = None

    def can_read_parent(self):
        """
        :returns:
            the parent datastore if it is present and can be read from the
            workers, None otherwise
        """
        read_access = (
            config.distribution.oq_distribute in ('no', 'futures') or
            config.directory.shared_dir)
        if self.oqparam.hazard_calculation_id and read_access:
            self.datastore.parent.close()  # make sure it is closed
            return self.datastore.parent

    def compute_previous(self):
        precalc = calculators[self.pre_calculator](
            self.oqparam, self.monitor('precalculator'),
            self.datastore.calc_id)
        precalc.run(close=False)
        if 'scenario' not in self.oqparam.calculation_mode:
            self.csm = precalc.csm
        pre_attrs = vars(precalc)
        for name in ('riskmodel', 'assets_by_site'):
            if name in pre_attrs:
                setattr(self, name, getattr(precalc, name))
        return precalc

    def read_previous(self, precalc_id):
        """
        Read the previous calculation datastore by checking the consistency
        of the calculation_mode, then read the risk data.
        """
        parent = datastore.read(precalc_id)
        check_precalc_consistency(
            self.oqparam.calculation_mode, parent['oqparam'].calculation_mode)
        self.datastore.parent = parent
        # copy missing parameters from the parent
        params = {name: value for name, value in
                  vars(parent['oqparam']).items()
                  if name not in vars(self.oqparam)}
        self.save_params(**params)
        return parent

    def read_inputs(self):
        """
        Read risk data and sources if any
        """
        oq = self.oqparam
        self.read_risk_data()
        if 'source' in oq.inputs and oq.hazard_calculation_id is None:
            with self.monitor('reading composite source model', autoflush=1):
                self.csm = readinput.get_composite_source_model(oq)
<<<<<<< HEAD
                if oq.disagg_by_src and self.csm.info.get_num_rlzs() == 1:
                    self.csm = self.csm.grp_by_src()
=======
            if self.grp_by_src:  # set in disaggregation
                self.csm = self.csm.grp_by_src()
>>>>>>> 13353d74
            if self.is_stochastic:
                # initialize the rupture serial numbers before splitting
                # and before filtering; in this way the serials are independent
                # from the site collection; this is ultra-fast
                self.csm.init_serials()
            with self.monitor('splitting sources', measuremem=1, autoflush=1):
                logging.info('Splitting sources')
                self.split_time = self.csm.split_all()
            self.csm.info.gsim_lt.check_imts(oq.imtls)
            self.csm.info.gsim_lt.store_gmpe_tables(self.datastore)
            self.rup_data = {}
        self.init()

    def pre_execute(self):
        """
        Check if there is a pre_calculator or a previous calculation ID.
        If yes, read the inputs by invoking the precalculator or by retrieving
        the previous calculation; if not, read the inputs directly.
        """
        precalc_id = self.oqparam.hazard_calculation_id
        if self.pre_calculator is not None:
            # the parameter hazard_calculation_id is only meaningful if
            # there is a precalculator
            if precalc_id is None:
                self.precalc = self.compute_previous()
            else:
                self.read_previous(precalc_id)
                self.read_risk_data()
            self.init()
        else:  # we are in a basic calculator
            self.read_inputs()
        self.param = {}  # used in the risk calculators

    def init(self):
        """
        To be overridden to initialize the datasets needed by the calculation
        """
        if not self.oqparam.imtls:
            raise ValueError('Missing intensity_measure_types!')
        if self.precalc:
            self.rlzs_assoc = self.precalc.rlzs_assoc
        elif 'csm_info' in self.datastore:
            self.rlzs_assoc = self.datastore['csm_info'].get_rlzs_assoc()
        elif hasattr(self, 'csm'):
            self.rlzs_assoc = self.csm.info.get_rlzs_assoc()
            self.datastore['csm_info'] = self.csm.info
        else:  # build a fake; used by risk-from-file calculators
            self.datastore['csm_info'] = fake = source.CompositionInfo.fake()
            self.rlzs_assoc = fake.get_rlzs_assoc()

    def read_exposure(self, haz_sitecol=None):
        """
        Read the exposure, the riskmodel and update the attributes .exposure,
        .sitecol, .assetcol
        """
        logging.info('Reading the exposure')
        with self.monitor('reading exposure', autoflush=True):
            self.exposure = readinput.get_exposure(self.oqparam)
            mesh, assets_by_site = (
                readinput.get_mesh_assets_by_site(self.oqparam, self.exposure))
        if haz_sitecol:
            tot_assets = sum(len(assets) for assets in assets_by_site)
            all_sids = haz_sitecol.complete.sids
            sids = set(haz_sitecol.sids)
            # associate the assets to the hazard sites
            asset_hazard_distance = self.oqparam.asset_hazard_distance
            siteobjects = geo.utils.GeographicObjects(
                Site(sid, lon, lat) for sid, lon, lat in
                zip(haz_sitecol.sids, haz_sitecol.lons, haz_sitecol.lats))
            assets_by_sid = general.AccumDict(accum=[])
            for assets in assets_by_site:
                if len(assets):
                    lon, lat = assets[0].location
                    site, distance = siteobjects.get_closest(lon, lat)
                    if site.sid in sids and distance <= asset_hazard_distance:
                        # keep the assets, otherwise discard them
                        assets_by_sid += {site.sid: list(assets)}
            if not assets_by_sid:
                raise AssetSiteAssociationError(
                    'Could not associate any site to any assets within the '
                    'asset_hazard_distance of %s km' % asset_hazard_distance)
            mask = numpy.array(
                [sid in assets_by_sid for sid in all_sids])
            assets_by_site = [assets_by_sid[sid] for sid in all_sids]
            num_assets = sum(len(assets) for assets in assets_by_site)
            logging.info('Associated %d/%d assets to the hazard sites',
                         num_assets, tot_assets)
            self.sitecol = haz_sitecol.complete.filter(mask)
        else:  # use the exposure sites as hazard sites
            self.sitecol = readinput.get_site_collection(self.oqparam, mesh)
        self.assetcol = asset.AssetCollection(
            self.exposure.asset_refs,
            assets_by_site,
            self.exposure.tagcol,
            self.exposure.cost_calculator,
            self.oqparam.time_event,
            occupancy_periods=hdf5.array_of_vstr(
                sorted(self.exposure.occupancy_periods)))
        logging.info('Considering %d assets on %d sites',
                     len(self.assetcol), len(self.sitecol))

    def get_min_iml(self, oq):
        # set the minimum_intensity
        if hasattr(self, 'riskmodel') and not oq.minimum_intensity:
            # infer it from the risk models if not directly set in job.ini
            oq.minimum_intensity = self.riskmodel.get_min_iml()
        min_iml = calc.fix_minimum_intensity(
            oq.minimum_intensity, oq.imtls)
        if min_iml.sum() == 0:
            logging.warn('The GMFs are not filtered: '
                         'you may want to set a minimum_intensity')
        else:
            logging.info('minimum_intensity=%s', oq.minimum_intensity)
        return min_iml

    def load_riskmodel(self):
        """
        Read the risk model and set the attribute .riskmodel.
        The riskmodel can be empty for hazard calculations.
        Save the loss ratios (if any) in the datastore.
        """
        logging.info('Reading the risk model if present')
        self.riskmodel = rm = readinput.get_risk_model(self.oqparam)
        if not self.riskmodel:  # can happen only in a hazard calculation
            return
        self.save_params()  # re-save oqparam
        # save the risk models and loss_ratios in the datastore
        self.datastore['composite_risk_model'] = rm
        attrs = self.datastore.getitem('composite_risk_model').attrs
        attrs['min_iml'] = hdf5.array_of_vstr(sorted(rm.get_min_iml().items()))
        if rm.damage_states:
            # best not to save them as bytes, they are used as headers
            attrs['damage_states'] = hdf5.array_of_vstr(rm.damage_states)
        self.datastore.set_nbytes('composite_risk_model')
        self.datastore.hdf5.flush()

    def read_risk_data(self):
        """
        Read the exposure (if any), the risk model (if any) and then the
        site collection, possibly extracted from the exposure.
        """
        oq = self.oqparam
        with self.monitor('reading site collection', autoflush=True):
            haz_sitecol = readinput.get_site_collection(oq)
        if haz_sitecol is not None:
            logging.info('There are %d hazard site(s)', len(haz_sitecol))
        oq_hazard = (self.datastore.parent['oqparam']
                     if self.datastore.parent else None)
        if 'exposure' in oq.inputs:
            self.read_exposure(haz_sitecol)
            self.load_riskmodel()  # must be called *after* read_exposure
            self.datastore['assetcol'] = self.assetcol
        elif 'assetcol' in self.datastore.parent:
            region = wkt.loads(self.oqparam.region_constraint)
            self.sitecol = haz_sitecol.within(region)
            assetcol = self.datastore.parent['assetcol']
            self.assetcol = assetcol.reduce(self.sitecol.sids)
            self.datastore['assetcol'] = self.assetcol
            logging.info('There are %d/%d assets in the region',
                         len(self.assetcol), len(assetcol))
            self.load_riskmodel()
        else:  # no exposure
            self.load_riskmodel()
            self.sitecol = haz_sitecol

        if oq_hazard:
            parent = self.datastore.parent
            if 'assetcol' in parent:
                check_time_event(oq, parent['assetcol'].occupancy_periods)
            if oq_hazard.time_event and oq_hazard.time_event != oq.time_event:
                raise ValueError(
                    'The risk configuration file has time_event=%s but the '
                    'hazard was computed with time_event=%s' % (
                        oq.time_event, oq_hazard.time_event))

        if self.oqparam.job_type == 'risk':
            taxonomies = set(taxo for taxo in self.assetcol.tagcol.taxonomy
                             if taxo != '?')

            # check that we are covering all the taxonomies in the exposure
            missing = taxonomies - set(self.riskmodel.taxonomies)
            if self.riskmodel and missing:
                raise RuntimeError('The exposure contains the taxonomies %s '
                                   'which are not in the risk model' % missing)

            # same check for the consequence models, if any
            consequence_models = riskmodels.get_risk_models(
                self.oqparam, 'consequence')
            for lt, cm in consequence_models.items():
                missing = taxonomies - set(cm)
                if missing:
                    raise ValueError(
                        'Missing consequenceFunctions for %s' %
                        ' '.join(missing))

    def count_eff_ruptures(self, result_dict, src_group_id):
        """
        Returns the number of ruptures in the src_group (after filtering)
        or 0 if the src_group has been filtered away.

        :param result_dict: a dictionary with keys (grp_id, gsim)
        :param src_group_id: the source group ID
        """
        return result_dict.eff_ruptures.get(src_group_id, 0)

    def store_source_info(self, infos, acc):
        # save the calculation times per each source
        if infos:
            rows = sorted(
                infos.values(),
                key=operator.attrgetter('calc_time'),
                reverse=True)
            array = numpy.zeros(len(rows), source.SourceInfo.dt)
            for i, row in enumerate(rows):
                for name in array.dtype.names:
                    value = getattr(row, name)
                    if name == 'grp_id' and isinstance(value, list):
                        # same ID sources; store only the first
                        value = value[0]
                    array[i][name] = value
            self.datastore['source_info'] = array
            infos.clear()
        self.csm.info.update_eff_ruptures(
            partial(self.count_eff_ruptures, acc))
        self.rlzs_assoc = self.csm.info.get_rlzs_assoc(self.oqparam.sm_lt_path)
        if not self.rlzs_assoc:
            raise RuntimeError('Empty logic tree: too much filtering?')
        self.datastore['csm_info'] = self.csm.info
        if 'source_info' in self.datastore:
            # the table is missing for UCERF, we should fix that
            self.datastore.set_attrs(
                'source_info', nbytes=array.nbytes,
                has_dupl_sources=self.csm.has_dupl_sources)
        self.datastore.flush()

    def post_process(self):
        """For compatibility with the engine"""


class RiskCalculator(HazardCalculator):
    """
    Base class for all risk calculators. A risk calculator must set the
    attributes .riskmodel, .sitecol, .assets_by_site, .exposure
    .riskinputs in the pre_execute phase.
    """
    def make_eps(self, num_ruptures):
        """
        :param num_ruptures: the size of the epsilon array for each asset
        """
        oq = self.oqparam
        with self.monitor('building epsilons', autoflush=True):
            return riskinput.make_eps(
                self.assetcol, num_ruptures,
                oq.master_seed, oq.asset_correlation)

    def build_riskinputs(self, kind, eps=None, num_events=0):
        """
        :param kind:
            kind of hazard getter, can be 'poe' or 'gmf'
        :param eps:
            a matrix of epsilons (or None)
        :param num_events:
            how many events there are
        :returns:
            a list of RiskInputs objects, sorted by IMT.
        """
        logging.info('There are %d realizations', self.R)
        imtls = self.oqparam.imtls
        if not set(self.oqparam.risk_imtls) & set(imtls):
            rsk = ', '.join(self.oqparam.risk_imtls)
            haz = ', '.join(imtls)
            raise ValueError('The IMTs in the risk models (%s) are disjoint '
                             "from the IMTs in the hazard (%s)" % (rsk, haz))
        num_tasks = self.oqparam.concurrent_tasks or 1
        if not hasattr(self, 'assetcol'):
            self.assetcol = self.datastore['assetcol']
        self.riskmodel.taxonomy = self.assetcol.tagcol.taxonomy
        assets_by_site = self.assetcol.assets_by_site()
        with self.monitor('building riskinputs', autoflush=True):
            riskinputs = []
            sid_weight_pairs = [
                (sid, len(assets))
                for sid, assets in enumerate(assets_by_site)]
            blocks = general.split_in_blocks(
                sid_weight_pairs, num_tasks, weight=operator.itemgetter(1))
            dstore = self.can_read_parent() or self.datastore
            for block in blocks:
                sids = numpy.array([sid for sid, _weight in block])
                reduced_assets = assets_by_site[sids]
                # dictionary of epsilons for the reduced assets
                reduced_eps = {}
                for assets in reduced_assets:
                    for ass in assets:
                        if eps is not None and len(eps):
                            reduced_eps[ass.ordinal] = eps[ass.ordinal]
                # build the riskinputs
                if kind == 'poe':  # hcurves, shape (R, N)
                    getter = PmapGetter(dstore, sids, self.rlzs_assoc)
                    getter.num_rlzs = self.R
                else:  # gmf
                    getter = GmfDataGetter(dstore, sids, self.R, num_events)
                if dstore is self.datastore:
                    # read the hazard data in the controller node
                    logging.info('Reading hazard')
                    getter.init()
                else:
                    # the datastore must be closed to avoid the HDF5 fork bug
                    assert dstore.hdf5 == (), '%s is not closed!' % dstore
                ri = riskinput.RiskInput(getter, reduced_assets, reduced_eps)
                if ri.weight > 0:
                    riskinputs.append(ri)
            assert riskinputs
            logging.info('Built %d risk inputs', len(riskinputs))
            return riskinputs

    def execute(self):
        """
        Parallelize on the riskinputs and returns a dictionary of results.
        Require a `.core_task` to be defined with signature
        (riskinputs, riskmodel, rlzs_assoc, monitor).
        """
        mon = self.monitor('risk')
        all_args = [(riskinput, self.riskmodel, self.param, mon)
                    for riskinput in self.riskinputs]
        res = Starmap(self.core_task.__func__, all_args).reduce(self.combine)
        return res

    def combine(self, acc, res):
        return acc + res


U16 = numpy.uint16
U32 = numpy.uint32
U64 = numpy.uint64
F32 = numpy.float32


def get_gmv_data(sids, gmfs):
    """
    Convert an array of shape (R, N, E, I) into an array of type gmv_data_dt
    """
    R, N, E, I = gmfs.shape
    gmv_data_dt = numpy.dtype(
        [('rlzi', U16), ('sid', U32), ('eid', U64), ('gmv', (F32, (I,)))])
    # NB: ordering of the loops: first site, then event, then realization
    # it is such that save_gmf_data saves the indices correctly for each sid
    it = ((r, sids[s], eid, gmfa[s, eid])
          for s, eid in itertools.product(
                  numpy.arange(N, dtype=U32), numpy.arange(E, dtype=U64))
          for r, gmfa in enumerate(gmfs))
    return numpy.fromiter(it, gmv_data_dt)


def get_gmfs(calculator):
    """
    :param calculator: a scenario_risk/damage or event_based_risk calculator
    :returns: a pair (eids, R) where R is the number of realizations
    """
    dstore = calculator.datastore
    oq = calculator.oqparam
    sitecol = calculator.sitecol
    if dstore.parent:
        haz_sitecol = dstore.parent['sitecol']  # S sites
    else:
        haz_sitecol = sitecol  # N sites
    N = len(haz_sitecol.complete)
    I = len(oq.imtls)
    if 'gmfs' in oq.inputs:  # from file
        logging.info('Reading gmfs from file')
        eids, gmfs = readinput.get_gmfs(oq)
        E = len(eids)
        if hasattr(oq, 'number_of_ground_motion_fields'):
            if oq.number_of_ground_motion_fields != E:
                raise RuntimeError(
                    'Expected %d ground motion fields, found %d' %
                    (oq.number_of_ground_motion_fields, E))
        else:  # set the number of GMFs from the file
            oq.number_of_ground_motion_fields = E
        # NB: get_gmfs redefine oq.sites in case of GMFs from XML or CSV
        haz_sitecol = readinput.get_site_collection(oq) or haz_sitecol
        R, N, E, I = gmfs.shape
        idx = (slice(None) if haz_sitecol.indices is None
               else haz_sitecol.indices)
        save_gmf_data(dstore, haz_sitecol, gmfs[:, idx])

        # store the events, useful when read the GMFs from a file
        events = numpy.zeros(E, readinput.stored_event_dt)
        events['eid'] = eids
        dstore['events'] = events
        return eids, len(gmfs)

    elif calculator.precalc:  # from previous step
        num_assocs = dstore['csm_info'].get_num_rlzs()
        E = oq.number_of_ground_motion_fields
        eids = numpy.arange(E)
        gmfs = numpy.zeros((num_assocs, N, E, I))
        for g, gsim in enumerate(calculator.precalc.gsims):
            gmfs[g, sitecol.sids] = calculator.precalc.gmfa[gsim]
        return eids, len(gmfs)

    else:  # with --hc option
        return (calculator.datastore['events']['eid'],
                calculator.datastore['csm_info'].get_num_rlzs())


def save_gmf_data(dstore, sitecol, gmfs):
    """
    :param dstore: a :class:`openquake.baselib.datastore.DataStore` instance
    :param sitecol: a :class:`openquake.hazardlib.site.SiteCollection` instance
    :param gmfs: an array of shape (R, N, E, I)
    """
    offset = 0
    dstore['gmf_data/data'] = gmfa = get_gmv_data(sitecol.sids, gmfs)
    dic = general.group_array(gmfa, 'sid')
    lst = []
    for sid in sitecol.complete.sids:
        rows = dic.get(sid, ())
        n = len(rows)
        lst.append(numpy.array([(offset, offset + n)], riskinput.indices_dt))
        offset += n
    dstore.save_vlen('gmf_data/indices', lst)
    dstore.set_attrs('gmf_data', num_gmfs=len(gmfs))


def import_gmfs(dstore, fname, sids):
    """
    Import in the datastore a ground motion field CSV file.

    :param dstore: the datastore
    :param fname: the CSV file
    :param sids: the site IDs (complete)
    :returns: event_ids, num_rlzs
    """
    array = writers.read_composite_array(fname)
    n_imts = len(array.dtype.names[3:])  # rlzi, sid, eid, gmv_PGA, ...
    gmf_data_dt = numpy.dtype(
        [('rlzi', U16), ('sid', U32), ('eid', U64), ('gmv', (F32, (n_imts,)))])
    # store the events
    eids = numpy.unique(array['eid'])
    eids.sort()
    events = numpy.zeros(len(eids), readinput.stored_event_dt)
    events['eid'] = eids
    dstore['events'] = events
    # store the GMFs
    dic = general.group_array(array.view(gmf_data_dt), 'sid')
    lst = []
    offset = 0
    for sid in sids:
        n = len(dic.get(sid, []))
        lst.append(numpy.array([(offset, offset + n)], riskinput.indices_dt))
        if n:
            offset += n
            dstore.extend('gmf_data/data', dic[sid])
    dstore.save_vlen('gmf_data/indices', lst)

    # FIXME: if there is no data for the maximum realization
    # the inferred number of realizations will be wrong
    num_rlzs = array['rlzi'].max() + 1

    # compute gmdata
    dic = general.group_array(array.view(gmf_data_dt), 'rlzi')
    gmdata = {r: numpy.zeros(n_imts + 2, F32) for r in range(num_rlzs)}
    for r in dic:
        gmv = dic[r]['gmv']
        rec = gmdata[r]  # (imt1, ..., imtM, nevents, nbytes)
        rec[:-2] += gmv.sum(axis=0)
        rec[-2] += len(gmv)
        rec[-1] += gmv.nbytes
    return eids, num_rlzs, gmdata<|MERGE_RESOLUTION|>--- conflicted
+++ resolved
@@ -368,13 +368,8 @@
         if 'source' in oq.inputs and oq.hazard_calculation_id is None:
             with self.monitor('reading composite source model', autoflush=1):
                 self.csm = readinput.get_composite_source_model(oq)
-<<<<<<< HEAD
-                if oq.disagg_by_src and self.csm.info.get_num_rlzs() == 1:
+                if oq.disagg_by_src:  # should be restricted to 1 rlz
                     self.csm = self.csm.grp_by_src()
-=======
-            if self.grp_by_src:  # set in disaggregation
-                self.csm = self.csm.grp_by_src()
->>>>>>> 13353d74
             if self.is_stochastic:
                 # initialize the rupture serial numbers before splitting
                 # and before filtering; in this way the serials are independent
