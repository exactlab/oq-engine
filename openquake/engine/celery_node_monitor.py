#  -*- coding: utf-8 -*-
#  vim: tabstop=4 shiftwidth=4 softtabstop=4

#  Copyright (c) 2014, GEM Foundation

#  OpenQuake is free software: you can redistribute it and/or modify it
#  under the terms of the GNU Affero General Public License as published
#  by the Free Software Foundation, either version 3 of the License, or
#  (at your option) any later version.

#  OpenQuake is distributed in the hope that it will be useful,
#  but WITHOUT ANY WARRANTY; without even the implied warranty of
#  MERCHANTABILITY or FITNESS FOR A PARTICULAR PURPOSE.  See the
#  GNU General Public License for more details.

#  You should have received a copy of the GNU Affero General Public License
#  along with OpenQuake.  If not, see <http://www.gnu.org/licenses/>.

import os
import sys
import time
import signal
import threading

import celery.task.control

from openquake.engine import logs
from openquake.engine.utils import config
from openquake.commonlib.valid import boolean

<<<<<<< HEAD
CELERY_ON  = boolean(config.get('celery', 'celery_on'))
=======
USE_CELERY = boolean(config.get('celery', 'use_celery'))
>>>>>>> 8ec4ce62


class MasterKilled(KeyboardInterrupt):
    """
    Exception raised when a job is killed manually or aborted
    by the `openquake.engine.engine.CeleryNodeMonitor`.
    """
    registered_handlers = False  # set when the signal handlers are registered

    @classmethod
    def handle_signal(cls, signum, _stack):
        """
        When a SIGTERM or a SIGABRT is received, raise the MasterKilled
        exception with an appropriate error message.

        :param int signum: the number of the received signal
        :param _stack: the current frame object, ignored
        """
        if signum == signal.SIGTERM:
            msg = 'The openquake master process was killed manually'
        elif signum == signal.SIGABRT:
            msg = ('The openquake master process was killed by the '
                   'CeleryNodeMonitor because some node failed')
        else:
            msg = 'This should never happen'
        raise cls(msg)

    @classmethod
    def register_handlers(cls):
        """
        Register the signal handlers for SIGTERM and SIGABRT
        if they were not registered before.
        """
        if not cls.registered_handlers:  # called only once
            signal.signal(signal.SIGTERM, cls.handle_signal)
            signal.signal(signal.SIGABRT, cls.handle_signal)
            cls.registered_handlers = True


class CeleryNodeMonitor(object):
    """
    Context manager wrapping a block of code with a monitor thread
    checking that the celery nodes are accessible. The check is
    performed periodically by pinging the nodes. If some node fail,
    for instance due to an out of memory error, a SIGABRT signal
    is sent to the master process.

    :param float interval:
        polling interval in seconds
    :param bool no_distribute:
        if True, the CeleryNodeMonitor will do nothing at all
    """
    def __init__(self, no_distribute, interval, use_celery=USE_CELERY):
        self.no_distribute = no_distribute
        self.interval = interval
        self.use_celery = use_celery
        self.job_running = True
        self.live_nodes = None  # set of live worker nodes
        self.th = None
        MasterKilled.register_handlers()

    def __enter__(self):
        if self.no_distribute:
            return self  # do nothing
<<<<<<< HEAD
        elif CELERY_ON:
=======
        elif self.use_celery:
>>>>>>> 8ec4ce62
            self.live_nodes = self.ping(timeout=1)
            if not self.live_nodes:
                sys.exit("No live compute nodes, aborting calculation")
            self.th = threading.Thread(None, self.check_nodes)
            self.th.start()
        return self

    def __exit__(self, etype, exc, tb):
        self.job_running = False
        if self.th:
            self.th.join()

    def ping(self, timeout):
        """
        Ping the celery nodes by using .interval as timeout parameter
        """
        celery_inspect = celery.task.control.inspect(timeout=timeout)
        try:
            response_dict = celery_inspect.ping() or {}
        except Exception as e:
            logs.LOG.warn(str(e))
            response_dict = {}
        return set(response_dict)

    def check_nodes(self):
        """
        Check that the expected celery nodes are all up. The loop
        continues until the main thread keeps running.
        """
        while self.job_is_running(sleep=self.interval):
            live_nodes = self.ping(timeout=self.interval)
            if live_nodes < self.live_nodes:
                dead_nodes = list(self.live_nodes - live_nodes)
                logs.LOG.warn(
                    'Workers not accessible: %s', dead_nodes)
                logs.LOG.warn(
                    'If celery died, please stop the calculation '
                    'with CTRL-C or kill %s', os.getpid())

    def job_is_running(self, sleep):
        """
        Check for 10 times during the sleep interval if the flag
        self.job_running becomes false and then exit.
        """
        for _ in range(10):
            if not self.job_running:
                break
            time.sleep(sleep / 10.)
        return self.job_running<|MERGE_RESOLUTION|>--- conflicted
+++ resolved
@@ -28,11 +28,7 @@
 from openquake.engine.utils import config
 from openquake.commonlib.valid import boolean
 
-<<<<<<< HEAD
-CELERY_ON  = boolean(config.get('celery', 'celery_on'))
-=======
 USE_CELERY = boolean(config.get('celery', 'use_celery'))
->>>>>>> 8ec4ce62
 
 
 class MasterKilled(KeyboardInterrupt):
@@ -97,11 +93,7 @@
     def __enter__(self):
         if self.no_distribute:
             return self  # do nothing
-<<<<<<< HEAD
-        elif CELERY_ON:
-=======
         elif self.use_celery:
->>>>>>> 8ec4ce62
             self.live_nodes = self.ping(timeout=1)
             if not self.live_nodes:
                 sys.exit("No live compute nodes, aborting calculation")
