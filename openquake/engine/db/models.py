# -*- coding: utf-8 -*-
# vim: tabstop=4 shiftwidth=4 softtabstop=4

# Copyright (c) 2010-2014, GEM Foundation.
#
# OpenQuake is free software: you can redistribute it and/or modify it
# under the terms of the GNU Affero General Public License as published
# by the Free Software Foundation, either version 3 of the License, or
# (at your option) any later version.
#
# OpenQuake is distributed in the hope that it will be useful,
# but WITHOUT ANY WARRANTY; without even the implied warranty of
# MERCHANTABILITY or FITNESS FOR A PARTICULAR PURPOSE.  See the
# GNU General Public License for more details.
#
# You should have received a copy of the GNU Affero General Public License
# along with OpenQuake.  If not, see <http://www.gnu.org/licenses/>.

# Disable:
# - 'Maximum number of public methods for a class'
# - 'Missing docstring' (because of all of the model Meta)
# pylint: disable=R0904,C0111

'''
Model representations of the OpenQuake DB tables.
'''

import os
import collections
import operator
import itertools
from datetime import datetime


import numpy
from scipy import interpolate

from django.db import connections
from django.core.exceptions import ObjectDoesNotExist

from django.contrib.gis.db import models as djm

from openquake.hazardlib.imt import from_string
from openquake.hazardlib import source, geo, calc, correlation
from openquake.hazardlib.calc import filters
from openquake.hazardlib.site import (
    Site, SiteCollection, FilteredSiteCollection)

from openquake.commonlib.general import distinct
from openquake.commonlib.riskloaders import loss_type_to_cost_type
from openquake.commonlib import logictree

from openquake.engine.db import fields
from openquake.engine import writer

#: Kind of supported curve statistics
STAT_CHOICES = (
    (u'mean', u'Mean'),
    (u'quantile', u'Quantile'))


#: System Reference ID used for geometry objects
DEFAULT_SRID = 4326


VS30_TYPE_CHOICES = (
    (u"measured", u"Value obtained from on-site measurements"),
    (u"inferred", u"Estimated value"),
)

IMT_CHOICES = (
    (u'PGA', u'Peak Ground Acceleration'),
    (u'PGV', u'Peak Ground Velocity'),
    (u'PGD', u'Peak Ground Displacement'),
    (u'SA', u'Spectral Acceleration'),
    (u'IA', u'Arias Intensity'),
    (u'RSD', u'Relative Significant Duration'),
    (u'MMI', u'Modified Mercalli Intensity'),
)

#: Default Loss Curve Resolution used for probabilistic risk calculators
DEFAULT_LOSS_CURVE_RESOLUTION = 50


#: Minimum value for a seed number
MIN_SINT_32 = -(2 ** 31)
#: Maximum value for a seed number
MAX_SINT_32 = (2 ** 31) - 1


#: Kind of supported type of loss outputs
LOSS_TYPES = ["structural", "nonstructural", "fatalities", "contents"]

#: relative tolerance to consider two risk outputs (almost) equal
RISK_RTOL = 0.05


#: absolute tolerance to consider two risk outputs (almost) equal
RISK_ATOL = 0.01

# TODO: these want to be dictionaries
INPUT_TYPE_CHOICES = (
    (u'unknown', u'Unknown'),
    (u'source', u'Source Model'),
    (u'source_model_logic_tree', u'Source Model Logic Tree'),
    (u'gsim_logic_tree', u'Ground Shaking Intensity Model Logic Tree'),
    (u'exposure', u'Exposure'),
    (u'fragility', u'Fragility'),
    (u'site_model', u'Site Model'),
    (u'rupture_model', u'Rupture Model'),

    # vulnerability models
    (u'structural_vulnerability', u'Structural Vulnerability'),
    (u'nonstructural_vulnerability', u'Non Structural Vulnerability'),
    (u'contents_vulnerability', u'Contents Vulnerability'),
    (u'business_interruption_vulnerability',
     u'Business Interruption Vulnerability'),
    (u'occupants_vulnerability', u'Occupants Vulnerability'),
    (u'structural_vulnerability_retrofitted',
     u'Structural Vulnerability Retrofitted'))


VULNERABILITY_TYPE_CHOICES = [choice[0]
                              for choice in INPUT_TYPE_CHOICES
                              if choice[0].endswith('vulnerability')]

RAISE_EXC = object()  # sentinel used in OqJob.get_param


class MissingParameter(KeyError):
    """Raised by OqJob.get_param when a parameter is missing in the database"""


#: The output of HazardCalculation.gen_ruptures
SourceRuptureSites = collections.namedtuple(
    'SourceRuptureSites',
    'source rupture sites')


############## Fix FloatField underflow error ##################
# http://stackoverflow.com/questions/9556586/floating-point-numbers-of-python-float-and-postgresql-double-precision

def _get_prep_value(self, value):
    if value is None:
        return None
    val = float(value)
    if abs(val) < 1E-300:
        return 0.
    return val

djm.FloatField.get_prep_value = _get_prep_value


def risk_almost_equal(o1, o2, key=lambda x: x, rtol=RISK_RTOL, atol=RISK_ATOL):
    return numpy.testing.assert_allclose(
        numpy.array(key(o1)), numpy.array(key(o2)), rtol=rtol, atol=atol)


def loss_curve_almost_equal(curve, expected_curve):
    if getattr(curve, 'asset_value', None) == 0.0 and getattr(
            expected_curve, 'asset_value', None) == 0.0:
        return risk_almost_equal(curve.loss_ratios, expected_curve.loss_ratios)
    elif curve.losses[curve.losses > 0].any():
        poes = interpolate.interp1d(
            curve.losses, curve.poes,
            bounds_error=False, fill_value=0)(expected_curve.losses)
    else:
        poes = numpy.zeros(len(expected_curve.poes))

    return risk_almost_equal(poes, expected_curve.poes)


def getcursor(route):
    """Return a cursor from a Django route"""
    return connections[route].cursor()


def order_by_location(queryset):
    """
    Utility function to order a queryset by location. This works even if
    the location is of Geography object (a simple order_by('location') only
    works for Geometry objects).
    """
    return queryset.extra(
        select={'x': 'ST_X(geometry(location))',
                'y': 'ST_Y(geometry(location))'},
        order_by=["x", "y"])


def queryset_iter(queryset, chunk_size):
    """
    Given a QuerySet, split it into smaller queries and yield the result of
    each.

    :param queryset:
        A :class:`django.db.models.query.QuerySet` to iterate over, in chunks
        of ``chunk_size``.
    :param int chunksize:
        Chunk size for iteration over query results. For an unexecuted
        QuerySet, this will result in splitting a (potentially large) query
        into smaller queries.
    """
    offset = 0
    while True:
        chunk = list(queryset[offset:offset + chunk_size].iterator())
        if len(chunk) == 0:
            raise StopIteration
        else:
            yield chunk
            offset += chunk_size


def build_curves(rlz, curves_by_trt_model_gsim):
    """
    Build on the fly the hazard curves for the current realization
    by looking at the associations stored in the database table
    `hzrdr.assoc_lt_rlz_trt_model`.
    """
    # fixed a realization, there are T associations where T is the
    # number of TrtModels
    curves = 0
    for art in AssocLtRlzTrtModel.objects.filter(rlz=rlz):
        pnes = 1. - curves_by_trt_model_gsim[art.trt_model_id, art.gsim]
        curves = 1. - (1. - curves) * pnes
    return curves

## Tables in the 'admin' schema.


class RevisionInfo(djm.Model):
    '''
    Revision information
    '''
    artefact = djm.TextField(unique=True)
    revision = djm.TextField()
    step = djm.IntegerField(default=0)
    last_update = djm.DateTimeField(editable=False, default=datetime.utcnow)

    class Meta:
        db_table = 'admin\".\"revision_info'


## Tables in the 'hzrdi' (Hazard Input) schema.

class SiteModel(djm.Model):
    '''
     A model for site-specific parameters.

    Used in Hazard calculations.
    '''

    job = djm.ForeignKey('OqJob')
    # Average shear wave velocity for top 30 m. Units m/s.
    vs30 = djm.FloatField()
    # 'measured' or 'inferred'. Identifies if vs30 value has been measured or
    # inferred.
    vs30_type = djm.TextField(choices=VS30_TYPE_CHOICES)
    # Depth to shear wave velocity of 1.0 km/s. Units m.
    z1pt0 = djm.FloatField()
    # Depth to shear wave velocity of 2.5 km/s. Units km.
    z2pt5 = djm.FloatField()
    location = djm.PointField(srid=DEFAULT_SRID)

    def __repr__(self):
        return (
            'SiteModel(location="%s", vs30=%s, vs30_type=%s, z1pt0=%s, '
            'z2pt5=%s)'
            % (self.location.wkt, self.vs30, self.vs30_type, self.z1pt0,
               self.z2pt5))

    class Meta:
        db_table = 'hzrdi\".\"site_model'


## Tables in the 'uiapi' schema.

class OqJob(djm.Model):
    '''
    An OpenQuake engine run started by the user
    '''
    user_name = djm.TextField()
    hazard_calculation = djm.OneToOneField('HazardCalculation', null=True)
    risk_calculation = djm.OneToOneField('RiskCalculation', null=True)
    LOG_LEVEL_CHOICES = (
        (u'debug', u'Debug'),
        (u'info', u'Info'),
        (u'progress', u'Progress'),
        (u'warn', u'Warn'),
        (u'error', u'Error'),
        (u'critical', u'Critical'),
    )
    log_level = djm.TextField(choices=LOG_LEVEL_CHOICES, default='progress')
    STATUS_CHOICES = (
        (u'pre_executing', u'Pre-Executing'),
        (u'executing', u'Executing'),
        (u'post_executing', u'Post-Executing'),
        (u'post_processing', u'Post-Processing'),
        (u'export', u'Exporting results'),
        (u'clean_up', u'Cleaning up'),
        (u'complete', u'Complete'),
    )
    status = djm.TextField(choices=STATUS_CHOICES, default='pre_executing')
    oq_version = djm.TextField(null=True, blank=True)
    hazardlib_version = djm.TextField(null=True, blank=True)
    nrml_version = djm.TextField(null=True, blank=True)
    risklib_version = djm.TextField(null=True, blank=True)
    is_running = djm.BooleanField(default=False)
    duration = djm.IntegerField(default=0)
    job_pid = djm.IntegerField(default=0)
    supervisor_pid = djm.IntegerField(default=0)
    last_update = djm.DateTimeField(editable=False, default=datetime.utcnow)

    class Meta:
        db_table = 'uiapi\".\"oq_job'

    @property
    def job_type(self):
        """
        'hazard' or 'risk'
        """
        return 'hazard' if self.risk_calculation is None else 'risk'

    @property
    def calculation(self):
        """
        :returns: a calculation object (hazard or risk) depending on
        the type of calculation. Useful in situations (e.g. core
        engine, stats, kvs, progress) where you do not have enough
        context about which kind of calculation is but still you want
        to access the common feature of a Calculation object.
        """
        return self.hazard_calculation or self.risk_calculation

    def get_param(self, name, missing=RAISE_EXC):
        """
        `job.get_param(name)` returns the value of the requested parameter
        or raise a MissingParameter exception if the parameter does not
        exist in the database.

        `job.get_param(name, missing)` returns the value of the requested
        parameter or the `missing` value if the parameter does not
        exist in the database.

        :param name: the name of the parameter
        :param missing: value returned if the parameter is missing

        NB: since job_param.value is NOT NULL, `.get_param(name)`
        can return None only if the parameter is missing.
        """
        try:
            return JobParam.objects.get(job=self, name=name).value
        except ObjectDoesNotExist:
            if missing is RAISE_EXC:
                raise MissingParameter(name)
            return missing

    def save_params(self, params):
        """
        Save on the database table job_params the given parameters.

        :param job: an :class:`OqJob` instance
        :param params: a dictionary {name: string} of parameters
        """
        for name, value in params.iteritems():
            JobParam.objects.create(job=self, name=name, value=repr(value))

    def __repr__(self):
        return '<%s %d, %s>' % (self.__class__.__name__,
                                self.id, self.job_type)


class JobStats(djm.Model):
    '''
    Capture various statistics about a job.
    '''
    oq_job = djm.OneToOneField('OqJob')
    start_time = djm.DateTimeField(editable=False, default=datetime.utcnow)
    stop_time = djm.DateTimeField(editable=False)
    # The disk space occupation in bytes
    disk_space = djm.IntegerField(null=True)

    class Meta:
        db_table = 'uiapi\".\"job_stats'


# created at the end of the pre_execute phase
class JobInfo(djm.Model):
    '''
    Store information about a job.
    '''
    oq_job = djm.OneToOneField('OqJob')
    parent_job = djm.ForeignKey('OqJob')
    num_sites = djm.IntegerField(null=False)
    num_realizations = djm.IntegerField(null=False)
    num_imts = djm.IntegerField(null=False)
    num_levels = djm.FloatField(null=False)
    input_weight = djm.FloatField(null=False)
    output_weight = djm.FloatField(null=False)

    class Meta:
        db_table = 'uiapi\".\"job_info'


class JobParam(djm.Model):
    '''
    The parameters of a job
    '''
    job = djm.ForeignKey('OqJob')
    name = djm.TextField(null=False)
    value = fields.LiteralField(null=False)

    class Meta:
        db_table = 'uiapi\".\"job_param'


class Performance(djm.Model):
    '''
    Contains performance information about the operations performed by a task
    launched by a job.
    '''
    oq_job = djm.ForeignKey('OqJob')
    task_id = djm.TextField(null=True)
    task = djm.TextField(null=True)
    operation = djm.TextField(null=False)
    start_time = djm.DateTimeField(editable=False)
    duration = djm.FloatField(null=True)
    pymemory = djm.IntegerField(null=True)
    pgmemory = djm.IntegerField(null=True)

    class Meta:
        db_table = 'uiapi\".\"performance'


class HazardCalculation(djm.Model):
    '''
    Parameters needed to run a Hazard job.
    '''
    _site_collection = ()  # see the corresponding instance variable

    @classmethod
    def create(cls, **kw):
        return cls(**_prep_geometry(kw))

    # Contains the absolute path to the directory containing the job config
    # file.
    base_path = djm.TextField()
    export_dir = djm.TextField(null=True, blank=True)

    #####################
    # General parameters:
    #####################

    # A description for this config profile which is meaningful to a user.
    description = djm.TextField(default='', blank=True)

    CALC_MODE_CHOICES = (
        (u'classical', u'Classical PSHA'),
        (u'event_based', u'Probabilistic Event-Based'),
        (u'disaggregation', u'Disaggregation'),
        (u'scenario', u'Scenario'),
    )
    calculation_mode = djm.TextField(choices=CALC_MODE_CHOICES)
    inputs = fields.PickleField(blank=True)

    # For the calculation geometry, choose either `region` (with
    # `region_grid_spacing`) or `sites`.
    region = djm.PolygonField(srid=DEFAULT_SRID, null=True, blank=True)
    # Discretization parameter for a `region`. Units in degrees.
    region_grid_spacing = djm.FloatField(null=True, blank=True)
    # The points of interest for a calculation.
    sites = djm.MultiPointField(srid=DEFAULT_SRID, null=True, blank=True)

    ########################
    # Logic Tree parameters:
    ########################
    random_seed = djm.IntegerField(null=False, default=42)
    number_of_logic_tree_samples = djm.IntegerField(null=True, blank=True)

    ###############################################
    # ERF (Earthquake Rupture Forecast) parameters:
    ###############################################
    rupture_mesh_spacing = djm.FloatField(
        help_text=('Rupture mesh spacing (in kilometers) for simple/complex '
                   'fault sources rupture discretization'),
        null=True,
        blank=True,

    )
    width_of_mfd_bin = djm.FloatField(
        help_text=('Truncated Gutenberg-Richter MFD (Magnitude Frequency'
                   'Distribution) bin width'),
        null=True,
        blank=True,
    )
    area_source_discretization = djm.FloatField(
        help_text='Area Source Disretization, in kilometers',
        null=True,
        blank=True,
    )

    ##################
    # Site parameters:
    ##################
    # If there is no `site_model`, these 4 parameters must be specified:
    reference_vs30_value = djm.FloatField(
        help_text='Shear wave velocity in the uppermost 30 m. In m/s.',
        null=True,
        blank=True,
    )
    VS30_TYPE_CHOICES = (
        (u'measured', u'Measured'),
        (u'inferred', u'Inferred'),
    )
    reference_vs30_type = djm.TextField(
        choices=VS30_TYPE_CHOICES,
        null=True,
        blank=True,
    )
    reference_depth_to_2pt5km_per_sec = djm.FloatField(
        help_text='Depth to where shear-wave velocity = 2.5 km/sec. In km.',
        null=True,
        blank=True,
    )
    reference_depth_to_1pt0km_per_sec = djm.FloatField(
        help_text='Depth to where shear-wave velocity = 1.0 km/sec. In m.',
        null=True,
        blank=True,
    )

    #########################
    # Calculation parameters:
    #########################
    investigation_time = djm.FloatField(
        help_text=('Time span (in years) for probability of exceedance '
                   'calculation'),
        null=True,
        blank=True,
    )
    intensity_measure_types_and_levels = fields.DictField(
        help_text=(
            'Dictionary containing for each intensity measure type ("PGA", '
            '"PGV", "PGD", "SA", "IA", "RSD", "MMI"), the list of intensity '
            'measure levels for calculating probability of exceedence'),
        null=True,
        blank=True,
    )
    truncation_level = fields.NullFloatField(
        help_text='Level for ground motion distribution truncation',
        null=True,
        blank=True,
    )
    maximum_distance = djm.FloatField(
        help_text=('Maximum distance (in km) of sources to be considered in '
                   'the probability of exceedance calculation. Sources more '
                   'than this distance away (from the sites of interest) are '
                   'ignored.'),
    )

    ################################
    # Event-Based Calculator params:
    ################################
    intensity_measure_types = fields.CharArrayField(
        help_text=(
            'List of intensity measure types (input for GMF calculation)'),
        null=True,
        blank=True,
    )
    ses_per_logic_tree_path = djm.IntegerField(
        help_text=('Number of Stochastic Event Sets to compute per logic tree'
                   ' branch (enumerated or randomly sampled'),
        null=True,
        blank=True,
    )

    ###################################
    # Disaggregation Calculator params:
    ###################################
    mag_bin_width = djm.FloatField(
        help_text=('Width of magnitude bins, which ultimately defines the size'
                   ' of the magnitude dimension of a disaggregation matrix'),
        null=True,
        blank=True,
    )
    distance_bin_width = djm.FloatField(
        help_text=('Width of distance bins, which ultimately defines the size'
                   ' of the distance dimension of a disaggregation matrix'),
        null=True,
        blank=True,
    )
    coordinate_bin_width = djm.FloatField(
        help_text=('Width of coordinate bins, which ultimately defines the'
                   ' size of the longitude and latitude dimensions of a'
                   ' disaggregation matrix'),
        null=True,
        blank=True,
    )
    num_epsilon_bins = djm.IntegerField(
        help_text=('Number of epsilon bins, which defines the size of the'
                   ' epsilon dimension of a disaggregation matrix'),
        null=True,
        blank=True,
    )
    ################################
    # Scenario Calculator params:
    ################################
    gsim = djm.TextField(
        help_text=('Name of the ground shaking intensity model to use in the '
                   'calculation'),
        null=True,
        blank=True,
    )
    number_of_ground_motion_fields = djm.IntegerField(
        null=True,
        blank=True,
    )
    poes_disagg = fields.FloatArrayField(
        help_text=('The probabilities of exceedance for which we interpolate'
                   ' grond motion values from hazard curves. This GMV is used'
                   ' as input for computing disaggregation histograms'),
        null=True,
        blank=True,
    )

    ################################
    # Output/post-processing params:
    ################################
    # Classical params:
    ###################
    mean_hazard_curves = fields.OqNullBooleanField(
        help_text='Compute mean hazard curves',
        null=True,
        blank=True,
    )
    quantile_hazard_curves = fields.FloatArrayField(
        help_text='Compute quantile hazard curves',
        null=True,
        blank=True,
    )
    poes = fields.FloatArrayField(
        help_text=('PoEs (probabilities of exceedence) to be used for '
                   'computing hazard maps and uniform hazard spectra'),
        null=True,
        blank=True,
    )
    hazard_maps = fields.OqNullBooleanField(
        help_text='Compute hazard maps',
        null=True,
        blank=True,
    )
    uniform_hazard_spectra = fields.OqNullBooleanField(
        help_text=('Compute uniform hazard spectra; if true, hazard maps will'
                   ' be computed as well'),
        null=True,
        blank=True,
    )
    export_multi_curves = fields.OqNullBooleanField(
        help_text=('If true hazard curve outputs that groups multiple curves '
                   'in multiple imt will be exported when asked in export '
                   'phase.'))
    # Event-Based params:
    #####################
    ground_motion_fields = fields.OqNullBooleanField(
        help_text=('If true, ground motion fields will be computed (in '
                   'addition to stochastic event sets)'),
        null=True,
        blank=True,
    )
    hazard_curves_from_gmfs = fields.OqNullBooleanField(
        help_text=('If true, ground motion fields will be post-processed into '
                   'hazard curves.'),
        null=True,
        blank=True,
    )

    class Meta:
        db_table = 'uiapi\".\"hazard_calculation'

    # class attributes used as defaults; I am avoiding `__init__`
    # to avoid issues with Django caching mechanism (MS)
    _points_to_compute = None

    @property
    def vulnerability_models(self):
        return [self.inputs[vf_type]
                for vf_type in VULNERABILITY_TYPE_CHOICES
                if vf_type in self.inputs]

    @property
    def site_model(self):
        """
        Get the site model filename for this calculation
        """
        return self.inputs.get('site_model')

    ## TODO: this could be implemented with a view, now that there is
    ## a site table
    def get_closest_site_model_data(self, point):
        """Get the closest available site model data from the database
        for a given site model and :class:`openquake.hazardlib.geo.point.Point`

        :param site:
            :class:`openquake.hazardlib.geo.point.Point` instance.

        :returns:
            The closest :class:`openquake.engine.db.models.SiteModel`
            for the given ``point`` of interest.

            This function uses the PostGIS `ST_Distance_Sphere
            <http://postgis.refractions.net/docs/ST_Distance_Sphere.html>`_
            function to calculate distance.

            If there is no site model data, return `None`.
        """
        query = """
        SELECT
            hzrdi.site_model.*,
            min(ST_Distance_Sphere(location, %s))
                AS min_distance
        FROM hzrdi.site_model
        WHERE job_id = %s
        GROUP BY id
        ORDER BY min_distance
        LIMIT 1;"""

        raw_query_set = SiteModel.objects.raw(
            query, ['SRID=4326; %s' % point.wkt2d, self.oqjob.id]
        )

        site_model_data = list(raw_query_set)

        assert len(site_model_data) <= 1, (
            "This query should return at most 1 record.")

        if len(site_model_data) == 1:
            return site_model_data[0]

    def points_to_compute(self, save_sites=True):
        """
        Generate a :class:`~openquake.hazardlib.geo.mesh.Mesh` of points.
        These points indicate the locations of interest in a hazard
        calculation.

        The mesh can be calculated given a `region` polygon and
        `region_grid_spacing` (the discretization parameter), or from a list of
        `sites`.

        .. note::
            This mesh is cached for efficiency when dealing with large numbers
            of calculation points. If you need to clear the cache and
            recompute, set `_points_to_compute` to `None` and call this method
            again.
        """
        if self._points_to_compute is None:
            if self.pk and 'exposure' in self.inputs:
                assets = self.oqjob.exposuremodel.exposuredata_set.all(
                    ).order_by('asset_ref')

                # the points here must be sorted
                lons, lats = zip(*sorted(set((asset.site.x, asset.site.y)
                                             for asset in assets)))
                # Cache the mesh:
                self._points_to_compute = geo.Mesh(
                    numpy.array(lons), numpy.array(lats), depths=None
                )
            elif self.region and self.region_grid_spacing:
                # assume that the polygon is a single linear ring
                coords = self.region.coords[0]
                points = [geo.Point(*x) for x in coords]
                poly = geo.Polygon(points)
                # Cache the mesh:
                self._points_to_compute = poly.discretize(
                    self.region_grid_spacing
                )
            elif self.sites is not None:
                lons, lats = zip(*self.sites.coords)
                # Cache the mesh:
                self._points_to_compute = geo.Mesh(
                    numpy.array(lons), numpy.array(lats), depths=None
                )
            # store the sites
            if save_sites and self._points_to_compute:
                self.save_sites([(pt.longitude, pt.latitude)
                                 for pt in self._points_to_compute])

        return self._points_to_compute

    @property
    def site_collection(self):
        """
        Create a SiteCollection from a HazardCalculation object.
        First, take all of the points/locations of interest defined by the
        calculation geometry. For each point, do distance queries on the site
        model and get the site parameters which are closest to the point of
        interest. This aggregation of points to the closest site parameters
        is what we store in the `site_collection` field.
        If the computation does not specify a site model the same 4 reference
        site parameters are used for all sites. The sites are ordered by id,
        to ensure reproducibility in tests.
        """
        if len(self._site_collection):
            return self._site_collection

        hsites = HazardSite.objects.filter(
            hazard_calculation=self).order_by('id')
        if not hsites:
            raise RuntimeError('No sites were imported!')
        # NB: the sites MUST be ordered. The issue is that the disaggregation
        # calculator has a for loop of kind
        # for site in sites:
        #     bin_edge, disagg_matrix = disaggregation(site, ...)
        # the generated ruptures are random if the order of the sites
        # is random, even if the seed is fixed; in particular for some
        # ordering no ruptures are generated and the test
        # qa_tests/hazard/disagg/case_1/test.py fails with a bad
        # error message
        if self.site_model:
            sites = []
            for hsite in hsites:
                pt = geo.point.Point(hsite.location.x, hsite.location.y)
                smd = self.get_closest_site_model_data(pt)
                measured = smd.vs30_type == 'measured'
                vs30 = smd.vs30
                z1pt0 = smd.z1pt0
                z2pt5 = smd.z2pt5
                sites.append(Site(pt, vs30, measured, z1pt0, z2pt5, hsite.id))
            sc = SiteCollection(sites)
        else:
            lons = [hsite.location.x for hsite in hsites]
            lats = [hsite.location.y for hsite in hsites]
            site_ids = [hsite.id for hsite in hsites]
            sc = SiteCollection.from_points(lons, lats, site_ids, self)
        self._site_collection = sc
        return sc

    def get_imts(self):
        """
        Returns intensity mesure types or intensity mesure types with levels
        in a fixed order.
        """

        return sorted(self.intensity_measure_types or
                      self.intensity_measure_types_and_levels)

    def save_sites(self, coordinates):
        """
        Save all the gives sites on the hzrdi.hazard_site table.
        :param coordinates: a sequence of (lon, lat) pairs
        :returns: the ids of the inserted HazardSite instances
        """
        sites = [HazardSite(hazard_calculation=self,
                            location='POINT(%s %s)' % coord)
                 for coord in coordinates]
        return writer.CacheInserter.saveall(sites)

    def total_investigation_time(self):
        """
        Helper method to compute the total investigation time for a
        complete set of stochastic event sets for all realizations.
        """
        if self.number_of_logic_tree_samples > 0:
            # The calculation is set to do Monte-Carlo sampling of logic trees
            # The number of logic tree realizations is specified explicitly in
            # job configuration.
            n_lt_realizations = self.number_of_logic_tree_samples
        else:
            # The calculation is set do end-branch enumeration of all logic
            # tree paths
            # We can get the number of logic tree realizations by counting
            # initialized lt_realization records.
            n_lt_realizations = LtRealization.objects.filter(
                lt_model__hazard_calculation=self).count()

        investigation_time = (self.investigation_time
                              * self.ses_per_logic_tree_path
                              * n_lt_realizations)

        return investigation_time

    def gen_ruptures(self, sources, monitor, site_coll):
        """
        Yield (source, rupture, affected_sites) for each rupture
        generated by the given sources.

        :param sources: a sequence of sources
        :param monitor: a Monitor object
        """
        filtsources_mon = monitor.copy('filtering sources')
        genruptures_mon = monitor.copy('generating ruptures')
        filtruptures_mon = monitor.copy('filtering ruptures')
        for src in sources:
            with filtsources_mon:
                s_sites = src.filter_sites_by_distance_to_source(
                    self.maximum_distance, site_coll
                ) if self.maximum_distance else site_coll
                if s_sites is None:
                    continue

            with genruptures_mon:
                ruptures = list(src.iter_ruptures())
            if not ruptures:
                continue

            for rupture in ruptures:
                with filtruptures_mon:
                    r_sites = filters.filter_sites_by_distance_to_rupture(
                        rupture, self.maximum_distance, s_sites
                        ) if self.maximum_distance else s_sites
                    if r_sites is None:
                        continue
                yield SourceRuptureSites(src, rupture, r_sites)
        filtsources_mon.flush()
        genruptures_mon.flush()
        filtruptures_mon.flush()

    def gen_ruptures_for_site(self, site, sources, monitor):
        """
        Yield source, <ruptures close to site>

        :param site: a Site object
        :param sources: a sequence of sources
        :param monitor: a Monitor object
        """
        source_rupture_sites = self.gen_ruptures(
            sources, monitor, SiteCollection([site]))
        for src, rows in itertools.groupby(
                source_rupture_sites, key=operator.attrgetter('source')):
            yield src, [row.rupture for row in rows]


class RiskCalculation(djm.Model):
    '''
    Parameters needed to run a Risk job.
    '''
    @classmethod
    def create(cls, **kw):
        return cls(**_prep_geometry(kw))

    #: Default maximum asset-hazard distance in km
    DEFAULT_MAXIMUM_DISTANCE = 5

    # Contains the absolute path to the directory containing the job config
    # file.
    base_path = djm.TextField()
    export_dir = djm.TextField(null=True, blank=True)

    #####################
    # General parameters:
    #####################

    # A description for this config profile which is meaningful to a user.
    description = djm.TextField(default='', blank=True)

    CALC_MODE_CHOICES = (
        (u'classical_risk', u'Classical PSHA'),
        (u'classical_bcr', u'Classical BCR'),
        (u'event_based_risk', u'Probabilistic Event-Based'),
        (u'event_based_fr', u'Event-Based From Ruptures'),
        (u'scenario_risk', u'Scenario'),
        (u'scenario_damage', u'Scenario Damage'),
        (u'event_based_bcr', u'Probabilistic Event-Based BCR'),
    )
    calculation_mode = djm.TextField(choices=CALC_MODE_CHOICES)
    inputs = fields.PickleField(blank=True)
    region_constraint = djm.PolygonField(
        srid=DEFAULT_SRID, null=True, blank=True)

    preloaded_exposure_model = djm.ForeignKey(
        'ExposureModel', null=True, blank=True)

    # the maximum distance for an hazard value with the corresponding
    # asset. Expressed in kilometers
    maximum_distance = djm.FloatField(
        null=True, blank=True, default=DEFAULT_MAXIMUM_DISTANCE)
    # the hazard output (it can point to an HazardCurvem, to a
    # Gmf or to a SES collection) used by the risk calculation
    hazard_output = djm.ForeignKey("Output", null=True, blank=True)

    # the HazardCalculation object used by the risk calculation when
    # each individual Output (i.e. each hazard logic tree realization)
    # is considered
    hazard_calculation = djm.ForeignKey("HazardCalculation",
                                        null=True, blank=True)

    risk_investigation_time = djm.FloatField(
        help_text=('Override the time span (in years) with which the '
                   'hazard has been computed.'),
        null=True,
        blank=True,
    )

    # A seed used to generate random values to be applied to
    # vulnerability functions
    master_seed = djm.IntegerField(null=False, default=42)

    ####################################################
    # For calculators that output (conditional) loss map
    ####################################################
    conditional_loss_poes = fields.FloatArrayField(null=True, blank=True)

    ####################################################
    # For calculators that output statistical results
    ####################################################
    quantile_loss_curves = fields.FloatArrayField(
        help_text='List of quantiles for computing quantile outputs',
        null=True,
        blank=True)

    taxonomies_from_model = fields.OqNullBooleanField(
        help_text='if true calculation only consider the taxonomies in '
        'the fragility model', null=True, blank=True)

    ##################################
    # Probabilistic shared parameters
    ##################################
    # 0 == uncorrelated, 1 == perfect correlation by taxonomy
    asset_correlation = djm.FloatField(null=True, blank=True, default=0)

    #######################
    # Classical parameters:
    #######################
    lrem_steps_per_interval = djm.IntegerField(null=True, blank=True)

    poes_disagg = fields.FloatArrayField(
        null=True, blank=True,
        help_text='The probability of exceedance used to interpolate '
                  'loss curves for disaggregation purposes')

    #########################
    # Event-Based parameters:
    #########################
    loss_curve_resolution = djm.IntegerField(
        null=False, blank=True, default=DEFAULT_LOSS_CURVE_RESOLUTION)
    insured_losses = djm.NullBooleanField(null=True, blank=True, default=False)

    # The points of interest for disaggregation
    sites_disagg = djm.MultiPointField(
        srid=DEFAULT_SRID, null=True, blank=True)

    mag_bin_width = djm.FloatField(
        help_text=('Width of magnitude bins'),
        null=True,
        blank=True,
    )
    distance_bin_width = djm.FloatField(
        help_text=('Width of distance bins'),
        null=True,
        blank=True,
    )
    coordinate_bin_width = djm.FloatField(
        help_text=('Width of coordinate bins'),
        null=True,
        blank=True,
    )

    ######################################
    # BCR (Benefit-Cost Ratio) parameters:
    ######################################
    interest_rate = djm.FloatField(null=True, blank=True)
    asset_life_expectancy = djm.FloatField(null=True, blank=True)

    ######################################
    # Scenario parameters:
    ######################################
    time_event = fields.NullTextField()

    class Meta:
        db_table = 'uiapi\".\"risk_calculation'

    def get_hazard_calculation(self):
        """
        Get the hazard calculation associated with the hazard output used as an
        input to this risk calculation.

        :returns:
            :class:`HazardCalculation` instance.
        """
        try:
            hcalc = (self.hazard_calculation or
                     self.hazard_output.oq_job.hazard_calculation)
        except ObjectDoesNotExist:
            raise RuntimeError("The provided hazard does not exist")
        return hcalc

    def hazard_outputs(self):
        """
        Returns the list of hazard outputs to be considered. Apply
        `filters` to the default queryset
        """

        if self.hazard_output:
            return [self.hazard_output]
        elif self.hazard_calculation:
            if self.calculation_mode in ["classical_risk", "classical_bcr"]:
                filters = dict(output_type='hazard_curve_multi',
                               hazard_curve__lt_realization__isnull=False)
            elif self.calculation_mode in [
                    "event_based_risk", "event_based_bcr"]:
                filters = dict(
                    output_type='gmf', gmf__lt_realization__isnull=False)
            elif self.calculation_mode == "event_based_fr":
                filters = dict(output_type='ses')
            elif self.calculation_mode in ['scenario_risk', 'scenario_damage']:
                filters = dict(output_type='gmf_scenario')
            else:
                raise NotImplementedError

            return self.hazard_calculation.oqjob.output_set.filter(
                **filters).order_by('id')
        else:
            raise RuntimeError("Neither hazard calculation "
                               "neither a hazard output has been provided")

    @property
    def best_maximum_distance(self):
        """
        Get the asset-hazard maximum distance (in km) to be used in
        hazard getters.

        :returns:
            The minimum between the maximum distance provided by the user (if
            not given, `DEFAULT_MAXIMUM_DISTANCE` is used as default) and the
            step (if exists) used by the hazard calculation.
        """
        dist = self.maximum_distance

        if dist is None:
            dist = self.DEFAULT_MAXIMUM_DISTANCE

        hc = self.get_hazard_calculation()
        if hc.sites is None and hc.region_grid_spacing is not None:
            dist = min(dist, hc.region_grid_spacing * numpy.sqrt(2) / 2)

        # if we are computing hazard at exact location we set the
        # maximum_distance to a very small number in order to help the
        # query to find the results.
        if 'exposure' in hc.inputs:
            dist = 0.001
        return dist

    @property
    def is_bcr(self):
        return self.calculation_mode in ['classical_bcr', 'event_based_bcr']

    @property
    def exposure_model(self):
        """
        Return the right exposure model by following rules in order:

        1. if the `preloaded_exposure_model_id` is set in job_risk.ini, use it
        2. if an exposure_file is defined in job_risk.ini, use it
        3. if an exposure was used in the hazard job, use it
        4. if no exposure is found, return None
        """
        haz_job = self.get_hazard_calculation().oqjob
        return (self.preloaded_exposure_model or
                extract_from([self.oqjob, haz_job], 'exposuremodel'))

    @property
    def investigation_time(self):
        return (self.risk_investigation_time or
                self.get_hazard_calculation().investigation_time)


def extract_from(objlist, attr):
    """
    Extract an attribute from a list of Django objects, by scanning
    them in order until a not None attribute is found. If nothing is
    found, or if an exception ObjectDoesNotExist is raised, return None.

    :param objlist: the list of Django objects
    :param str attr: the name of the attribute to look for
    """
    for obj in objlist:
        try:
            value = getattr(obj, attr, None)
        except ObjectDoesNotExist:
            value = None
        if value is not None:
            return value


def _prep_geometry(kwargs):
    """
    Helper function to convert geometry specified in a job config file to WKT,
    so that it can save to the database in a geometry field.

    :param dict kwargs:
        keyword arguments, which may contain geometry definitions in
        a list form
    :returns:
        a dictionary with the geometries converted into WKT
    """
    kw = kwargs.copy()
    # If geometries were specified as string lists of coords,
    # convert them to WKT before doing anything else.
    for field, wkt_fmt in (('sites', 'MULTIPOINT(%s)'),
                           ('sites_disagg', 'MULTIPOINT(%s)'),
                           ('region', 'POLYGON((%s))'),
                           ('region_constraint', 'POLYGON((%s))')):
<<<<<<< HEAD
        if field in kwargs:
            geom = kwargs[field]
            if geom is None:
                continue
            try:
                wkt.loads(geom)
                # if this succeeds, we know the wkt is at least valid
                # we don't know the geometry type though; we'll leave that
                # to subsequent validation
            except wkt.ReadingError:
                try:
                    coords = [
                        float(x) for x in fields.ARRAY_RE.split(geom)
                    ]
                except ValueError:
                    raise ValueError(
                        'Could not coerce `str` to a list of `float`s'
                    )
                else:
                    if not len(coords) % 2 == 0:
                        raise ValueError(
                            'Got an odd number of coordinate values'
                        )
                    else:
                        # Construct WKT from the coords
                        # NOTE: ordering is expected to be lon,lat
                        points = ['%s %s' % (coords[i], coords[i + 1])
                                  for i in xrange(0, len(coords), 2)]
                        # if this is the region, close the linear polygon
                        # ring by appending the first coord to the end
                        if field in ('region', 'region_constraint'):
                            points.append(points[0])
                        # update the field
                        kwargs[field] = wkt_fmt % ', '.join(points)

    # return the (possibly) modified kwargs
    return kwargs
=======
        coords = kwargs.get(field)
        if coords:  # construct WKT from the coords
            points = ['%s %s' % lon_lat for lon_lat in coords]
            # if this is the region, close the linear polygon
            # ring by appending the first coord to the end
            if field in ('region', 'region_constraint'):
                points.append(points[0])
            # update the field
            kw[field] = wkt_fmt % ', '.join(points)
    return kw
>>>>>>> 209995e5


class Imt(djm.Model):
    """
    Table with the Intensity Measure Types
    """
    imt_str = djm.TextField(null=False)
    im_type = djm.TextField(choices=IMT_CHOICES)
    sa_period = djm.FloatField(null=True)
    sa_damping = djm.FloatField(null=True)
    stored_imts = None

    @classmethod
    def get(cls, imt_str):
        """
        :param imt_str: a string specifying the IMT
        :returns: a :class:`openquake.engine.db.models.Imt` instance
        """
        if cls.stored_imts is None:  # the first time
            cls.stored_imts = {imt.imt_str: imt
                               for imt in Imt.objects.filter()}
        return cls.stored_imts[imt_str]

    @classmethod
    def save_new(cls, hazardlib_imts):
        """
        Save the intensity measure types not already stored in the database.

        :param hazardlib_imts: a list of hazardlib IMT tuples
        """
        if cls.stored_imts is None:  # the first time
            cls.stored_imts = {imt.imt_str: imt
                               for imt in Imt.objects.filter()}
        for x in hazardlib_imts:
            imt_str = str(x)
            if imt_str not in cls.stored_imts:
                imt = cls.objects.create(
                    imt_str=imt_str,
                    im_type=x[0], sa_period=x[1], sa_damping=x[2])
                cls.stored_imts[imt_str] = imt

    class Meta:
        db_table = 'hzrdi\".\"imt'


class ImtTaxonomy(djm.Model):
    """
    Table with the associations IMT, taxonomy, as extracted from the risk
    models.
    """
    job = djm.ForeignKey('OqJob', null=False)
    imt = djm.ForeignKey('Imt', null=False)
    taxonomy = djm.TextField(null=True)

    class Meta:
        db_table = 'riski\".\"imt_taxonomy'


class OutputManager(djm.Manager):
    """
    Manager class to filter and create Output objects
    """
    def create_output(self, job, display_name, output_type):
        """
        Create an output for the given `job`, `display_name` and
        `output_type` (default to hazard_curve)
        """
        return self.create(oq_job=job,
                           display_name=display_name,
                           output_type=output_type)


class Output(djm.Model):
    '''
    A single artifact which is a result of an OpenQuake job.
    The data may reside in a file or in the database.
    '''

    #: Metadata of hazard outputs used by risk calculation. See
    #: `hazard_metadata` property for more details
    HazardMetadata = collections.namedtuple(
        'hazard_metadata',
        'investigation_time statistics quantile sm_path gsim_path')

    #: Hold the full paths in the model trees of ground shaking
    #: intensity models and of source models, respectively.
    LogicTreePath = collections.namedtuple(
        'logic_tree_path',
        'gsim_path sm_path')

    #: Hold the statistical params (statistics, quantile).
    StatisticalParams = collections.namedtuple(
        'statistical_params',
        'statistics quantile')

    oq_job = djm.ForeignKey('OqJob', null=False)

    display_name = djm.TextField()

    HAZARD_OUTPUT_TYPE_CHOICES = (
        (u'disagg_matrix', u'Disaggregation Matrix'),
        (u'gmf', u'Ground Motion Field'),
        (u'gmf_scenario', u'Ground Motion Field'),
        (u'hazard_curve', u'Hazard Curve'),
        (u'hazard_curve_multi', u'Hazard Curve (multiple imts)'),
        (u'hazard_map', u'Hazard Map'),
        (u'ses', u'Stochastic Event Set'),
        (u'uh_spectra', u'Uniform Hazard Spectra'),
    )

    RISK_OUTPUT_TYPE_CHOICES = (
        (u'agg_loss_curve', u'Aggregate Loss Curve'),
        (u'aggregate_loss', u'Aggregate Losses'),
        (u'bcr_distribution', u'Benefit-cost ratio distribution'),
        (u'collapse_map', u'Collapse Map Distribution'),
        (u'dmg_dist_per_asset', u'Damage Distribution Per Asset'),
        (u'dmg_dist_per_taxonomy', u'Damage Distribution Per Taxonomy'),
        (u'dmg_dist_total', u'Total Damage Distribution'),
        (u'event_loss', u'Event Loss Table'),
        (u'loss_curve', u'Loss Curve'),
        (u'event_loss_curve', u'Loss Curve'),
        (u'loss_fraction', u'Loss fractions'),
        (u'loss_map', u'Loss Map'),
    )

    output_type = djm.TextField(
        choices=HAZARD_OUTPUT_TYPE_CHOICES + RISK_OUTPUT_TYPE_CHOICES)
    last_update = djm.DateTimeField(editable=False, default=datetime.utcnow)

    objects = OutputManager()

    def __str__(self):
        return "%d||%s||%s" % (self.id, self.output_type, self.display_name)

    class Meta:
        db_table = 'uiapi\".\"output'
        ordering = ['id']

    def is_hazard_curve(self):
        return self.output_type in ['hazard_curve', 'hazard_curve_multi']

    @property
    def output_container(self):
        """
        :returns: the output container associated with this output
        """

        # FIXME(lp). Remove the following outstanding exceptions
        if self.output_type in ['agg_loss_curve', 'event_loss_curve']:
            return self.loss_curve
        elif self.output_type == 'hazard_curve_multi':
            return self.hazard_curve
        elif self.output_type == 'gmf_scenario':
            return self.gmf
        return getattr(self, self.output_type)

    @property
    def lt_realization_paths(self):
        """
        :returns: an instance of `LogicTreePath` the output is
        associated with. When the output is not associated with any
        logic tree branch then it returns a LogicTreePath namedtuple
        with a couple of None.
        """
        hazard_output_types = [el[0] for el in self.HAZARD_OUTPUT_TYPE_CHOICES]
        risk_output_types = [el[0] for el in self.RISK_OUTPUT_TYPE_CHOICES]
        container = self.output_container

        if self.output_type in hazard_output_types:
            rlz = getattr(container, 'lt_realization_id', None)
            if rlz is not None:
                return self.LogicTreePath(
                    tuple(container.lt_realization.gsim_lt_path),
                    tuple(container.lt_realization.sm_lt_path))
            else:
                return self.LogicTreePath(None, None)
        elif self.output_type in risk_output_types:
            if getattr(container, 'hazard_output_id', None):
                return container.hazard_output.lt_realization_paths
            else:
                return self.LogicTreePath(None, None)

        raise RuntimeError("unexpected output type %s" % self.output_type)

    @property
    def statistical_params(self):
        """
        :returns: an instance of `StatisticalParams` the output is
        associated with
        """
        if getattr(self.output_container, 'statistics', None) is not None:
            return self.StatisticalParams(self.output_container.statistics,
                                          self.output_container.quantile)
        elif getattr(
                self.output_container, 'hazard_output_id', None) is not None:
            return self.output_container.hazard_output.statistical_params
        else:
            return self.StatisticalParams(None, None)

    @property
    def hazard_metadata(self):
        """
        Given an Output produced by a risk calculation it returns the
        corresponding hazard metadata.

        :returns:
            A `namedtuple` with the following attributes::

                * investigation_time: the hazard investigation time (float)
                * statistics: the kind of hazard statistics (None, "mean" or
                  "quantile")
                * quantile: quantile value (when `statistics` is "quantile")
                * sm_path: a list representing the source model path
                * gsim_path: a list representing the gsim logic tree path

        """
        investigation_time = self.oq_job\
                                 .risk_calculation\
                                 .get_hazard_calculation()\
                                 .investigation_time

        statistics, quantile = self.statistical_params
        gsim_lt_path, sm_lt_path = self.lt_realization_paths

        return self.HazardMetadata(investigation_time,
                                   statistics, quantile,
                                   sm_lt_path, gsim_lt_path)


## Tables in the 'hzrdr' schema.


class HazardMap(djm.Model):
    '''
    Hazard Map header (information which pertains to entire map)
    '''
    output = djm.OneToOneField('Output', related_name="hazard_map")
    # FK only required for non-statistical results (i.e., mean or quantile
    # curves).
    lt_realization = djm.ForeignKey('LtRealization', null=True)
    investigation_time = djm.FloatField()
    imt = djm.TextField(choices=IMT_CHOICES)
    statistics = djm.TextField(null=True, choices=STAT_CHOICES)
    quantile = djm.FloatField(null=True)
    sa_period = djm.FloatField(null=True)
    sa_damping = djm.FloatField(null=True)
    poe = djm.FloatField()
    # lons, lats, and imls are stored as numpy arrays with a uniform size and
    # shape
    lons = fields.FloatArrayField()
    lats = fields.FloatArrayField()
    imls = fields.FloatArrayField()

    class Meta:
        db_table = 'hzrdr\".\"hazard_map'

    def __str__(self):
        return (
            'HazardMap(poe=%(poe)s, imt=%(imt)s, sa_period=%(sa_period)s, '
            'statistics=%(statistics)s, quantile=%(quantile)s)'
        ) % self.__dict__

    def __repr__(self):
        return self.__str__()


class HazardCurve(djm.Model):
    '''
    Hazard Curve header information
    '''
    output = djm.OneToOneField(
        'Output', null=True, related_name="hazard_curve")
    # FK only required for non-statistical results (i.e., mean or quantile
    # curves).
    lt_realization = djm.ForeignKey('LtRealization', null=True)
    investigation_time = djm.FloatField()
    imt = djm.TextField(choices=IMT_CHOICES, default=None, blank=True)
    imls = fields.FloatArrayField()
    STAT_CHOICES = (
        (u'mean', u'Mean'),
        (u'quantile', u'Quantile'),
    )
    statistics = djm.TextField(null=True, choices=STAT_CHOICES)
    quantile = djm.FloatField(null=True)
    sa_period = djm.FloatField(null=True)
    sa_damping = djm.FloatField(null=True)

    class Meta:
        db_table = 'hzrdr\".\"hazard_curve'

    @property
    def imt_long(self):
        """
        :returns: a string representing the imt associated with the
        curve (if any) in the long form, e.g. SA(0.01)
        """
        if self.imt:
            if self.imt == "SA":
                return "%s(%s)" % (self.imt, self.sa_damping)
            else:
                return self.imt

    def __iter__(self):
        assert self.output.output_type == 'hazard_curve_multi'

        siblings = self.__class__.objects.filter(
            output__oq_job=self.output.oq_job,
            output__output_type='hazard_curve')

        if not self.statistics:
            return iter(siblings.filter(lt_realization__isnull=False))
        elif self.quantile:
            return iter(
                siblings.filter(statistics="quantile", quantile=self.quantile))
        else:
            return iter(siblings.filter(statistics="mean"))


class HazardCurveDataManager(djm.GeoManager):
    """
    Manager class to filter and create HazardCurveData objects
    """

    def all_curves_for_imt(self, job, imt, sa_period, sa_damping):
        """
        Helper function for creating a :class:`django.db.models.query.QuerySet`
        for selecting all curves from all realizations for a given ``job_id``
        and ``imt``.

        :param job:
            An :class:`openquake.engine.db.models.OqJob` instance.
        :param str imt:
            Intensity measure type.
        :param sa_period:
            Spectral Acceleration period value. Only relevant if the ``imt`` is
            "SA".
        :param sa_damping:
            Spectrail Acceleration damping value. Only relevant if the ``imt``
            is "SA".
        """
        return self.filter(hazard_curve__output__oq_job=job,
                           hazard_curve__imt=imt,
                           hazard_curve__sa_period=sa_period,
                           hazard_curve__sa_damping=sa_damping,
                           # We only want curves associated with a logic tree
                           # realization (and not statistical aggregates):
                           hazard_curve__lt_realization__isnull=False)

    def all_curves_simple(self, filter_args=None, order_by='id'):
        """
        Get all :class:`HazardCurveData` records matching `filter_args` and
        return the results in a simple, lean format: a sequence of (x, y, poes)
        triples, where x and y are longitude and latitude of the `location`.

        For querying large sets of hazard curve data, this is a rather lean
        and efficient method for getting the results.

        :param dict filter_args:
            Optional. Dictionary of filter arguments to apply to the query.
        :param str order_by:
            Defaults to the primary key ('id'). Field by which to order
            results. Currently, only one `ORDER BY` field is supported.
        """
        if filter_args is None:
            filter_args = dict()

        return self\
            .filter(**filter_args)\
            .order_by(order_by)\
            .extra(select={'x': 'ST_X(location)', 'y': 'ST_Y(location)'})\
            .values_list('x', 'y', 'poes')\
            .iterator()


class HazardCurveData(djm.Model):
    '''
    Hazard Curve data

    Contains an list of PoE (Probability of Exceedance)
    values and the geographical point associated with the curve
    '''
    hazard_curve = djm.ForeignKey('HazardCurve')
    poes = fields.FloatArrayField()
    location = djm.PointField(srid=DEFAULT_SRID)
    # weight can be null/None if the weight is implicit:
    weight = djm.DecimalField(decimal_places=100, max_digits=101, null=True)

    objects = HazardCurveDataManager()

    class Meta:
        db_table = 'hzrdr\".\"hazard_curve_data'


class SESCollection(djm.Model):
    """
    Stochastic Event Set Collection: A container for 1 or more Stochastic Event
    Sets for a given logic tree realization.

    See also :class:`SES` and :class:`SESRupture`.
    """
    output = djm.OneToOneField('Output', related_name="ses")
    lt_model = djm.OneToOneField(
        'LtSourceModel', related_name='ses_collection', null=True)
    ordinal = djm.IntegerField(null=False)

    class Meta:
        db_table = 'hzrdr\".\"ses_collection'
        ordering = ['ordinal']

    @property
    def sm_lt_path(self):
        """
        The source model logic tree path corresponding to the collection
        """
        if self.lt_model is None:  # scenario
            return ()
        return tuple(self.lt_model.sm_lt_path)

    def get_ruptures(self):
        """Return the SESRuptures associated to self"""
        return SESRupture.objects.filter(rupture__ses_collection=self.id)

    def __iter__(self):
        """
        Iterator for walking through all child :class:`SES` objects.
        """
        hc = self.output.oq_job.hazard_calculation
        n = hc.ses_per_logic_tree_path or 1  # scenario
        for ordinal in xrange(1, n + 1):
            yield SES(self, ordinal)

    def __len__(self):
        """
        Return the ses_per_logic_tree_path parameter
        """
        return self.output.oq_job.hazard_calculation.ses_per_logic_tree_path

    def __repr__(self):
        return '<%s=%d, lt_model=%s, ordinal=%d>' % (
            self.__class__.__name__, self.id, self.lt_model.id, self.ordinal)


class SES(object):
    """
    Stochastic Event Set: A container for 1 or more ruptures associated with a
    specific investigation time span.
    """
    # the ordinal must be > 0: the reason is that it appears in the
    # exported XML file and the schema constraints the number to be
    # nonzero
    def __init__(self, ses_collection, ordinal=1):
        self.ses_collection = ses_collection
        self.ordinal = ordinal

    @property
    def investigation_time(self):
        hc = self.ses_collection.output.oq_job.hazard_calculation
        return hc.investigation_time

    def __cmp__(self, other):
        return cmp(self.ordinal, other.ordinal)

    def __iter__(self):
        """
        Iterator for walking through all child :class:`SESRupture` objects.
        """
        return SESRupture.objects.filter(
            rupture__ses_collection=self.ses_collection.id,
            ses_id=self.ordinal).order_by('tag').iterator()


def is_from_fault_source(rupture):
    """
    If True, this rupture was generated from a simple/complex fault
    source. If False, this rupture was generated from a point/area source.

    :param rupture: an instance of :class:
    `openquake.hazardlib.source.rupture.BaseProbabilisticRupture`
    """
    typology = rupture.source_typology
    is_char = typology is source.CharacteristicFaultSource
    is_complex_or_simple = typology in (
        source.ComplexFaultSource,
        source.SimpleFaultSource)
    is_complex_or_simple_surface = isinstance(
        rupture.surface, (geo.ComplexFaultSurface,
                          geo.SimpleFaultSurface))
    return is_complex_or_simple or (
        is_char and is_complex_or_simple_surface)


def is_multi_surface(rupture):
    """
    :param rupture: an instance of :class:
    `openquake.hazardlib.source.rupture.BaseProbabilisticRupture`

    :returns: a boolean
    """
    typology = rupture.source_typology
    is_char = typology is source.CharacteristicFaultSource
    is_multi_sur = isinstance(rupture.surface, geo.MultiSurface)
    return is_char and is_multi_sur


def get_geom(surface, is_from_fault_source, is_multi_surface):
    """
    The following fields can be interpreted different ways,
    depending on the value of `is_from_fault_source`. If
    `is_from_fault_source` is True, each of these fields should
    contain a 2D numpy array (all of the same shape). Each triple
    of (lon, lat, depth) for a given index represents the node of
    a rectangular mesh. If `is_from_fault_source` is False, each
    of these fields should contain a sequence (tuple, list, or
    numpy array, for example) of 4 values. In order, the triples
    of (lon, lat, depth) represent top left, top right, bottom
    left, and bottom right corners of the the rupture's planar
    surface. Update: There is now a third case. If the rupture
    originated from a characteristic fault source with a
    multi-planar-surface geometry, `lons`, `lats`, and `depths`
    will contain one or more sets of 4 points, similar to how
    planar surface geometry is stored (see above).

    :param rupture: an instance of :class:
    `openquake.hazardlib.source.rupture.BaseProbabilisticRupture`

    :param is_from_fault_source: a boolean
    :param is_multi_surface: a boolean
    """
    if is_from_fault_source:
        # for simple and complex fault sources,
        # rupture surface geometry is represented by a mesh
        surf_mesh = surface.get_mesh()
        lons = surf_mesh.lons
        lats = surf_mesh.lats
        depths = surf_mesh.depths
    else:
        if is_multi_surface:
            # `list` of
            # openquake.hazardlib.geo.surface.planar.PlanarSurface
            # objects:
            surfaces = surface.surfaces

            # lons, lats, and depths are arrays with len == 4*N,
            # where N is the number of surfaces in the
            # multisurface for each `corner_*`, the ordering is:
            #   - top left
            #   - top right
            #   - bottom left
            #   - bottom right
            lons = numpy.concatenate([x.corner_lons for x in surfaces])
            lats = numpy.concatenate([x.corner_lats for x in surfaces])
            depths = numpy.concatenate([x.corner_depths for x in surfaces])
        else:
            # For area or point source,
            # rupture geometry is represented by a planar surface,
            # defined by 3D corner points
            lons = numpy.zeros((4))
            lats = numpy.zeros((4))
            depths = numpy.zeros((4))

            # NOTE: It is important to maintain the order of these
            # corner points. TODO: check the ordering
            for i, corner in enumerate((surface.top_left,
                                        surface.top_right,
                                        surface.bottom_left,
                                        surface.bottom_right)):
                lons[i] = corner.longitude
                lats[i] = corner.latitude
                depths[i] = corner.depth
    return lons, lats, depths


class ProbabilisticRupture(djm.Model):
    """
    A rupture as part of a Stochastic Event Set Collection.
    """
    ses_collection = djm.ForeignKey('SESCollection')
    magnitude = djm.FloatField(null=False)
    _hypocenter = fields.FloatArrayField(null=False)
    rake = djm.FloatField(null=False)
    trt_model = djm.ForeignKey('TrtModel')
    is_from_fault_source = djm.NullBooleanField(null=False)
    is_multi_surface = djm.NullBooleanField(null=False)
    surface = fields.PickleField(null=False)
    site_indices = fields.IntArrayField(null=True)

    # NB (MS): the proper solution would be to store the hypocenter as a 3D
    # point, however I was unable to do so, due to a bug in Django 1.3
    # (I was getting a GeometryProxy exception).
    # The GEOS library we are using does not even support
    # the WKT for 3D points; that's why I am storing the point as a
    # 3D array, as a workaround; luckily, we never perform any
    # geospatial query on the hypocenter.
    # we will be able to do better when we will upgrade (Geo)Django
    @property
    def hypocenter(self):
        """Convert the 3D array into a hazardlib point"""
        return geo.Point(*self._hypocenter)

    class Meta:
        db_table = 'hzrdr\".\"probabilistic_rupture'

    @classmethod
    def create(cls, rupture, ses_collection, trt_model, site_indices=None):
        """
        Create a ProbabilisticRupture row on the database.

        :param rupture:
            a hazardlib rupture
        :param ses_collection:
            a Stochastic Event Set Collection object
        :param trt_model:
            the TRTModel generating the rupture
        :param site_indices:
            an array of indices for the site_collection
        """
        iffs = is_from_fault_source(rupture)
        ims = is_multi_surface(rupture)
        lons, lats, depths = get_geom(rupture.surface, iffs, ims)
        hp = rupture.hypocenter
        return cls.objects.create(
            ses_collection=ses_collection,
            magnitude=rupture.mag,
            rake=rupture.rake,
            trt_model=trt_model,
            is_from_fault_source=iffs,
            is_multi_surface=ims,
            surface=rupture.surface,
            _hypocenter=[hp.longitude, hp.latitude, hp.depth],
            site_indices=site_indices)

    @property
    def tectonic_region_type(self):
        """The TRT associated to the underlying trt_model"""
        return self.trt_model.tectonic_region_type

    _geom = None

    @property
    def geom(self):
        """
        Extract the triple (lons, lats, depths) from the surface geometry
        (cached).
        """
        if self._geom is not None:
            return self._geom
        self._geom = get_geom(self.surface, self.is_from_fault_source,
                              self.is_multi_surface)
        return self._geom

    @property
    def lons(self):
        return self.geom[0]

    @property
    def lats(self):
        return self.geom[1]

    @property
    def depths(self):
        return self.geom[2]

    @property
    def strike(self):
        return self.surface.get_strike()

    @property
    def dip(self):
        return self.surface.get_dip()

    @property
    def mag(self):
        return self.magnitude

    def _validate_planar_surface(self):
        """
        A rupture's planar surface (existing only in the case of ruptures from
        area/point sources) may only consist of 4 points (top left, top right,
        bottom right, and bottom left corners, in that order).

        If the surface is not valid, a :exc:`ValueError` is raised.

        This should only be used if `is_from_fault_source` is `False`.
        """
        if not (4 == len(self.lons) == len(self.lats) == len(self.depths)):
            raise ValueError(
                "Incorrect number of points; there should be exactly 4")

    @property
    def top_left_corner(self):
        if not (self.is_from_fault_source or self.is_multi_surface):
            self._validate_planar_surface()
            return self.lons[0], self.lats[0], self.depths[0]
        return None

    @property
    def top_right_corner(self):
        if not (self.is_from_fault_source or self.is_multi_surface):
            self._validate_planar_surface()
            return self.lons[1], self.lats[1], self.depths[1]
        return None

    @property
    def bottom_left_corner(self):
        if not (self.is_from_fault_source or self.is_multi_surface):
            self._validate_planar_surface()
            return self.lons[2], self.lats[2], self.depths[2]
        return None

    @property
    def bottom_right_corner(self):
        if not (self.is_from_fault_source or self.is_multi_surface):
            self._validate_planar_surface()
            return self.lons[3], self.lats[3], self.depths[3]
        return None


class SESRupture(djm.Model):
    """
    A rupture as part of a Stochastic Event Set.
    """
    rupture = djm.ForeignKey('ProbabilisticRupture')
    ses_id = djm.IntegerField(null=False)
    tag = djm.TextField(null=False)
    seed = djm.IntegerField(null=False)

    class Meta:
        db_table = 'hzrdr\".\"ses_rupture'
        ordering = ['tag']

    @classmethod
    def create(cls, prob_rupture, ses_ordinal, source_id, rupt_no, rupt_occ,
               seed):
        """
        Create a SESRupture row in the database.

        :param prob_rupture:
            :class:`openquake.engine.db.models.ProbabilisticRupture` instance
        :param int ses_ordinal:
            ordinal for a :class:`openquake.engine.db.models.SES` instance
        :param str source_id:
            id of the source that generated the rupture
        :param rupt_no:
            the rupture number (an ordinal from source.iter_ruptures())
        :param rupt_occ:
            the occurrence number of the rupture in the given ses
        :param int seed:
            a seed that will be used when computing the GMF from the rupture
        """
        tag = 'smlt=%02d|ses=%04d|src=%s|rup=%03d-%02d' % (
            prob_rupture.ses_collection.ordinal, ses_ordinal,
            source_id, rupt_no, rupt_occ)
        return cls.objects.create(
            rupture=prob_rupture, ses_id=ses_ordinal, tag=tag, seed=seed)

    @property
    def surface(self):
        """The surface of the underlying rupture"""
        return self.rupture.surface

    @property
    def hypocenter(self):
        """The hypocenter of the underlying rupture"""
        return self.rupture.hypocenter


_Point = collections.namedtuple('_Point', 'x y')


def get_correl_model(job):
    """
    Helper function for constructing the appropriate correlation model.

    :returns:
        A correlation object. See :mod:`openquake.hazardlib.correlation`
        for more info.
    """
    correl_model_name = job.get_param('ground_motion_correlation_model', None)
    if correl_model_name is None:
        # There's no correlation model for this calculation.
        return None
    correl_model_cls = getattr(
        correlation, '%sCorrelationModel' % correl_model_name, None)
    if correl_model_cls is None:
        # There's no correlation model for this calculation.
        return None
    gmc_params = job.get_param('ground_motion_correlation_params', None)
    return correl_model_cls(**gmc_params)


class Gmf(djm.Model):
    """
    A collection of ground motion field (GMF) sets for a given logic tree
    realization.
    """
    output = djm.OneToOneField('Output', related_name="gmf")
    lt_realization = djm.ForeignKey('LtRealization', null=False)

    class Meta:
        db_table = 'hzrdr\".\"gmf'

    def by_rupture(self, ses_collection_id=None, ses_ordinal=None):
        """
        Yields triples (ses_rupture, sites, gmf_dict)
        """
        job = self.output.oq_job
        hc = job.hazard_calculation
        correl_model = get_correl_model(job)
        gsims = self.lt_realization.get_gsim_instances()
        assert gsims, 'No GSIMs found for realization %d!' % \
            self.lt_realization.id  # look into hzdr.assoc_lt_rlz_trt_model
        # NB: the IMTs must be sorted for consistency with the classical
        # calculator when computing the hazard curves from the GMFs
        imts = map(from_string, sorted(hc.intensity_measure_types))
        for ses_coll in SESCollection.objects.filter(
                output__oq_job=self.output.oq_job):
            # filter by ses_collection
            if ses_collection_id and ses_collection_id != ses_coll.id:
                continue
            for ses in ses_coll:
                # filter by ses_ordinal
                if ses_ordinal and ses_ordinal != ses.ordinal:
                    continue
                for rupture, ses_ruptures in itertools.groupby(
                        ses, operator.attrgetter('rupture')):
                    sites = hc.site_collection if rupture.site_indices is None\
                        else FilteredSiteCollection(
                            rupture.site_indices, hc.site_collection)
                    computer = calc.gmf.GmfComputer(
                        rupture, sites, imts, gsims,
                        hc.truncation_level, correl_model)
                    for ses_rup in ses_ruptures:
                        yield ses_rup, sites, computer.compute(ses_rup.seed)

    # this method in the future will replace __iter__, by enabling
    # GMF-export by recomputation
    def iternew(self):
        """
        Get the ground motion fields per SES ("GMF set") for
        the XML export. Each "GMF set" should:

            * have an `investigation_time` attribute
            * have an `stochastic_event_set_id` attribute
            * be iterable, yielding a sequence of "GMF" objects

            Each "GMF" object should:

            * have an `imt` attribute
            * have an `sa_period` attribute (only if `imt` is 'SA')
            * have an `sa_damping` attribute (only if `imt` is 'SA')
            * have a `rupture_id` attribute (to indicate which rupture
              contributed to this gmf)
            * be iterable, yielding a sequence of "GMF node" objects

            Each "GMF node" object should have:

            * a `gmv` attribute (to indicate the ground motion value
            * `lon` and `lat` attributes (to indicate the geographical location
              of the ground motion field)

        If a SES does not generate any GMF, it is ignored.
        """
        for ses_coll in SESCollection.objects.filter(
                output__oq_job=self.output.oq_job):
            for ses in ses_coll:
                gmfset = []  # set of GMFs generate by the same SES
                for ses_rup, sites, gmf_dict in self.by_rupture(
                        ses_coll.id, ses.ordinal):
                    for gsim, imt in gmf_dict:
                        gmvs = gmf_dict[gsim, imt]
                        im_type, sa_period, sa_damping = imt
                            # using a generator here saves a lot of memory
                        nodes = (_GroundMotionFieldNode(gmv, _Point(x, y))
                                 for gmv, x, y in
                                 zip(gmvs, sites.lons, sites.lats))
                        gmfset.append(
                            _GroundMotionField(
                                im_type, sa_period, sa_damping,
                                ses_rup.tag, nodes))
                if gmfset:
                    yield GmfSet(ses, gmfset)

    def __iter__(self):
        """
        Get the ground motion fields per SES ("GMF set") for
        the XML export. Each "GMF set" should:

            * have an `investigation_time` attribute
            * have an `stochastic_event_set_id` attribute
            * be iterable, yielding a sequence of "GMF" objects

            Each "GMF" object should:

            * have an `imt` attribute
            * have an `sa_period` attribute (only if `imt` is 'SA')
            * have an `sa_damping` attribute (only if `imt` is 'SA')
            * have a `rupture_id` attribute (to indicate which rupture
              contributed to this gmf)
            * be iterable, yielding a sequence of "GMF node" objects

            Each "GMF node" object should have:

            * a `gmv` attribute (to indicate the ground motion value
            * `lon` and `lat` attributes (to indicate the geographical location
              of the ground motion field)

        If a SES does not generate any GMF, it is ignored.
        """
        hc = self.output.oq_job.hazard_calculation
        for ses_coll in SESCollection.objects.filter(
                output__oq_job=self.output.oq_job):
            for ses in ses_coll:
                query = """\
        SELECT imt, sa_period, sa_damping, tag,
               array_agg(gmv) AS gmvs,
               array_agg(ST_X(location::geometry)) AS xs,
               array_agg(ST_Y(location::geometry)) AS ys
        FROM (SELECT imt, sa_period, sa_damping,
             unnest(rupture_ids) as rupture_id, location, unnest(gmvs) AS gmv
           FROM hzrdr.gmf_data, hzrdi.hazard_site
            WHERE site_id = hzrdi.hazard_site.id AND hazard_calculation_id=%s
           AND gmf_id=%d) AS x, hzrdr.ses_rupture AS y,
           hzrdr.probabilistic_rupture AS z
        WHERE x.rupture_id = y.id AND y.rupture_id=z.id
        AND y.ses_id=%d AND z.ses_collection_id=%d
        GROUP BY imt, sa_period, sa_damping, tag
        ORDER BY imt, sa_period, sa_damping, tag;
        """ % (hc.id, self.id, ses.ordinal, ses_coll.id)
                curs = getcursor('job_init')
                curs.execute(query)
                # a set of GMFs generate by the same SES, one per rupture
                gmfset = []
                for (imt, sa_period, sa_damping, rupture_tag, gmvs,
                     xs, ys) in curs:
                    # using a generator here saves a lot of memory
                    nodes = (_GroundMotionFieldNode(gmv, _Point(x, y))
                             for gmv, x, y in zip(gmvs, xs, ys))
                    gmfset.append(
                        _GroundMotionField(
                            imt, sa_period, sa_damping, rupture_tag,
                            nodes))
                if gmfset:
                    yield GmfSet(ses, gmfset)


class GmfSet(object):
    """
    Small wrapper around the list of Gmf objects associated to the given SES.
    """
    def __init__(self, ses, gmfset):
        self.ses = ses
        self.gmfset = gmfset
        self.investigation_time = ses.investigation_time
        self.stochastic_event_set_id = ses.ordinal

    def __iter__(self):
        return iter(self.gmfset)

    def __str__(self):
        return (
            'GMFsPerSES(investigation_time=%f, '
            'stochastic_event_set_id=%s,\n%s)' % (
                self.ses.investigation_time,
                self.ses.ordinal, '\n'.join(
                    sorted(str(g) for g in self.gmfset))))


class _GroundMotionField(object):
    """
    The Ground Motion Field generated by the given rupture
    """
    def __init__(self, imt, sa_period, sa_damping, rupture_id, gmf_nodes):
        self.imt = imt
        self.sa_period = sa_period
        self.sa_damping = sa_damping
        self.rupture_id = rupture_id
        self.gmf_nodes = gmf_nodes

    def __iter__(self):
        return iter(self.gmf_nodes)

    def __getitem__(self, key):
        return self.gmf_nodes[key]

    def __str__(self):
        """
        String representation of a _GroundMotionField object showing the
        content of the nodes (lon, lat an gmv). This is useful for debugging
        and testing.
        """
        mdata = ('imt=%(imt)s sa_period=%(sa_period)s '
                 'sa_damping=%(sa_damping)s rupture_id=%(rupture_id)s' %
                 vars(self))
        nodes = sorted(map(str, self.gmf_nodes))
        return 'GMF(%s\n%s)' % (mdata, '\n'.join(nodes))


class _GroundMotionFieldNode(object):

    # the signature is not (gmv, x, y) because the XML writer expect a location
    # object
    def __init__(self, gmv, loc):
        self.gmv = gmv
        self.location = loc

    def __lt__(self, other):
        """
        A reproducible ordering by lon and lat; used in
        :function:`openquake.nrmllib.hazard.writers.gen_gmfs`
        """
        return self.location < other.location

    def __str__(self):
        """Return lon, lat and gmv of the node in a compact string form"""
        return '<X=%9.5f, Y=%9.5f, GMV=%9.7f>' % (
            self.location.x, self.location.y, self.gmv)


class GmfData(djm.Model):
    """
    Ground Motion Field: A collection of ground motion values and their
    respective geographical locations.
    """
    gmf = djm.ForeignKey('Gmf')
    task_no = djm.IntegerField(null=False)
    imt = djm.TextField(choices=IMT_CHOICES)
    sa_period = djm.FloatField(null=True)
    sa_damping = djm.FloatField(null=True)
    gmvs = fields.FloatArrayField()
    rupture_ids = fields.IntArrayField(null=True)
    site = djm.ForeignKey('HazardSite')
    objects = djm.GeoManager()

    class Meta:
        db_table = 'hzrdr\".\"gmf_data'
        ordering = ['gmf', 'task_no']


# XXX: we should order the gmvs consistently
# currently the scenario export test works by accident
def _get_gmf(curs, gmf_id, imtype, sa_period, sa_damping):
    # returns site_id, gmvs for the given gmf_id and imt
    query = '''\
    SELECT site_id, array_concat(gmvs), array_concat(rupture_ids)
    FROM hzrdr.gmf_data WHERE gmf_id=%s AND imt=%s {}
    GROUP BY site_id ORDER BY site_id'''
    if imtype == 'SA':
        curs.execute(query.format('AND sa_period=%s AND sa_damping=%s'),
                     (gmf_id, imtype, sa_period, sa_damping))
    else:
        curs.execute(query.format(''), (gmf_id, imtype))
    for site_id, gmvs, rupture_ids in curs:
        gmv = dict(zip(rupture_ids, gmvs))
        yield site_id, [gmv[r] for r in sorted(rupture_ids)]


# used in the scenario QA tests
def get_gmvs_per_site(output, imt):
    """
    Iterator for walking through all :class:`GmfData` objects associated
    to a given output. Notice that values for the same site are
    displayed together and ordered according to the rupture ids, so that
    it is possible to get consistent outputs in the test cases.

    :param output: instance of :class:`openquake.engine.db.models.Output`

    :param string imt: a string with the IMT to extract

    :returns: a list of ground motion values per each site
    """
    curs = getcursor('job_init')
    for site_id, gmvs in _get_gmf(curs, output.gmf.id, *from_string(imt)):
        yield gmvs


# used in the scenario export
def get_gmfs_scenario(output, imt=None):
    """
    Iterator for walking through all :class:`GmfData` objects associated
    to a given output. Notice that the fields are ordered according to the
    location, so it is possible to get reproducible outputs in the test cases.

    :param output: instance of :class:`openquake.engine.db.models.Output`

    :param string imt: a string with the IMT to extract; the default
                       is None, all the IMT in the job.ini file are extracted

    :returns: an iterator over
              :class:`openquake.engine.db.models._GroundMotionField` instances
    """
    hc = output.oq_job.hazard_calculation
    if imt is None:
        imts = distinct(from_string(x) for x in hc.intensity_measure_types)
    else:
        imts = [from_string(imt)]
    curs = getcursor('job_init')
    for imt, sa_period, sa_damping in imts:
        nodes = collections.defaultdict(list)  # realization -> gmf_nodes
        for site_id, gmvs in _get_gmf(
                curs, output.gmf.id, imt, sa_period, sa_damping):
            for i, gmv in enumerate(gmvs):  # i is the realization index
                site = HazardSite.objects.get(pk=site_id)
                nodes[i].append(_GroundMotionFieldNode(gmv, site.location))
        for gmf_nodes in nodes.itervalues():
            yield _GroundMotionField(
                imt=imt,
                sa_period=sa_period,
                sa_damping=sa_damping,
                rupture_id=None,
                gmf_nodes=sorted(gmf_nodes, key=operator.attrgetter('gmv')))


class DisaggResult(djm.Model):
    """
    Storage for disaggregation historgrams. Each histogram is stored in
    `matrix` as a 6-dimensional numpy array (pickled). The dimensions of the
    matrix are as follows, in order:

    * magnitude
    * distance
    * longitude
    * latitude
    * epsilon
    * tectonic region type

    Bin edges are defined for all of these dimensions (except tectonic region
    type) as:

    * `mag_bin_edges`
    * `dist_bin_edges`
    * `lat_bin_edges`
    * `lon_bin_edges`
    * `eps_bin_edges`

    The size of the tectonic region type (TRT) dimension is simply determined
    by the length of `trts`.

    Additional metadata for the disaggregation histogram is stored, including
    location (POINT geometry), disaggregation PoE (Probability of Exceedance)
    and the corresponding IML (Intensity Measure Level) extracted from the
    hazard curve, logic tree path information, and investigation time.
    """

    output = djm.OneToOneField('Output', related_name="disagg_matrix")
    lt_realization = djm.ForeignKey('LtRealization')
    investigation_time = djm.FloatField()
    imt = djm.TextField(choices=IMT_CHOICES)
    iml = djm.FloatField()
    poe = djm.FloatField()
    sa_period = djm.FloatField(null=True)
    sa_damping = djm.FloatField(null=True)
    mag_bin_edges = fields.FloatArrayField()
    dist_bin_edges = fields.FloatArrayField()
    lon_bin_edges = fields.FloatArrayField()
    lat_bin_edges = fields.FloatArrayField()
    eps_bin_edges = fields.FloatArrayField()
    trts = fields.CharArrayField()
    location = djm.PointField(srid=DEFAULT_SRID)
    matrix = fields.PickleField()

    class Meta:
        db_table = 'hzrdr\".\"disagg_result'


class UHS(djm.Model):
    """
    UHS/Uniform Hazard Spectra:
    * "Uniform" meaning "the same PoE"
    * "Spectrum" because it covers a range/band of periods/frequencies

    Records in this table contain metadata for a collection of UHS data.
    """
    output = djm.OneToOneField('Output', null=True, related_name="uh_spectra")
    # FK only required for non-statistical results (i.e., mean or quantile
    # curves).
    lt_realization = djm.ForeignKey('LtRealization', null=True)
    investigation_time = djm.FloatField()
    poe = djm.FloatField()
    periods = fields.FloatArrayField()
    STAT_CHOICES = (
        (u'mean', u'Mean'),
        (u'quantile', u'Quantile'),
    )
    statistics = djm.TextField(null=True, choices=STAT_CHOICES)
    quantile = djm.FloatField(null=True)

    class Meta:
        db_table = 'hzrdr\".\"uhs'

    def __iter__(self):
        """
        Iterate over the :class:`UHSData` which belong this object.
        """
        return self.uhsdata_set.iterator()


class UHSData(djm.Model):
    """
    UHS curve for a given location.
    """
    uhs = djm.ForeignKey('UHS')
    imls = fields.FloatArrayField()
    location = djm.PointField(srid=DEFAULT_SRID)

    class Meta:
        db_table = 'hzrdr\".\"uhs_data'


class LtSourceModel(djm.Model):
    """
    Identify a logic tree source model.
    """
    hazard_calculation = djm.ForeignKey('HazardCalculation')
    ordinal = djm.IntegerField()
    sm_lt_path = fields.CharArrayField()
    sm_name = djm.TextField(null=False)
    weight = djm.DecimalField(decimal_places=100, max_digits=101, null=True)

    class Meta:
        db_table = 'hzrdr\".\"lt_source_model'
        ordering = ['ordinal']

    def get_num_sources(self):
        """
        Return the number of sources in the model.
        """
        return sum(info.num_sources for info in self.trtmodel_set.all())

    def get_tectonic_region_types(self):
        """
        Return the tectonic region types in the model,
        ordered by number of sources.
        """
        return self.trtmodel_set.filter(
            lt_model=self, num_ruptures__gt=0).values_list(
            'tectonic_region_type', flat=True)

    def make_gsim_lt(self, trts=()):
        """
        Helper to instantiate a GsimLogicTree object from the logic tree file.
        """
        hc = self.hazard_calculation
        trts = trts or self.get_tectonic_region_types()
        fname = os.path.join(hc.base_path, hc.inputs['gsim_logic_tree'])
        gsim_lt = logictree.GsimLogicTree(
            fname, 'applyToTectonicRegionType', trts)
        for trt in trts:
            if not trt in gsim_lt.values:
                raise ValueError(
                    "Found in %r a tectonic region type %r inconsistent with "
                    "the ones in %r" % (self.sm_name, trt, fname))
        return gsim_lt

    def __iter__(self):
        """
        Yield the realizations corresponding to the given model
        """
        return iter(self.ltrealization_set.all())


class TrtModel(djm.Model):
    """
    Source submodel containing sources of the same tectonic region type.
    """
    lt_model = djm.ForeignKey('LtSourceModel')
    tectonic_region_type = djm.TextField(null=False)
    num_sources = djm.IntegerField(null=False)
    num_ruptures = djm.IntegerField(null=False)
    min_mag = djm.FloatField(null=False)
    max_mag = djm.FloatField(null=False)
    gsims = fields.CharArrayField(null=True)

    def get_realizations(self, gsim_name):
        """
        Return the realizations associated to the current TrtModel and
        the given GSIM.

        :param str gsim_name: name of a GSIM class
        """
        assert gsim_name in self.gsims, gsim_name
        for art in AssocLtRlzTrtModel.objects.filter(
                trt_model=self.id, gsim=gsim_name):
            yield art.rlz

    def get_rlzs_by_gsim(self):
        """
        Return the realizations associated to the current TrtModel
        as an ordered dictionary {gsim_name: [rlz, ...]}
        """
        dic = collections.defaultdict(list)
        for art in AssocLtRlzTrtModel.objects.filter(trt_model=self.id):
            dic[art.gsim].append(art.rlz)
        return collections.OrderedDict(
            (gsim, dic[gsim]) for gsim in sorted(dic))

    def get_gsim_instances(self):
        """
        Return the GSIM instances associated to the current TrtModel
        """
        return [logictree.GSIM[gsim]() for gsim in self.gsims]

    class Meta:
        db_table = 'hzrdr\".\"trt_model'
        ordering = ['id']
        # NB: the TrtModels are built in the right order, see
        # BaseHazardCalculator.initialize_sources


class SourceInfo(djm.Model):
    """
    Source specific infos
    """
    trt_model = djm.ForeignKey('TrtModel')
    source_id = djm.TextField(null=False)
    source_class = djm.TextField(null=False)
    num_sites = djm.IntegerField(null=False)
    num_ruptures = djm.IntegerField(null=False)
    occ_ruptures = djm.IntegerField(null=True)
    uniq_ruptures = djm.IntegerField(null=True)
    calc_time = djm.FloatField(null=False)

    class Meta:
        db_table = 'hzrdr\".\"source_info'
        ordering = ['trt_model', 'source_id']


class AssocLtRlzTrtModel(djm.Model):
    """
    Associations between logic tree realizations and TrtModels. Fixed
    a realization and a TRT, the gsim is unique.
    """
    rlz = djm.ForeignKey('LtRealization')
    trt_model = djm.ForeignKey('TrtModel')
    gsim = djm.TextField(null=False)

    class Meta:
        db_table = 'hzrdr\".\"assoc_lt_rlz_trt_model'
        ordering = ['id']


class LtRealization(djm.Model):
    """
    Identify a logic tree branch.
    """

    lt_model = djm.ForeignKey('LtSourceModel')
    ordinal = djm.IntegerField()
    weight = djm.DecimalField(decimal_places=100, max_digits=101)
    gsim_lt_path = fields.CharArrayField()

    @property
    def sm_lt_path(self):
        """
        The source model logic tree path extracted from the underlying
        source model
        """
        return self.lt_model.sm_lt_path

    class Meta:
        db_table = 'hzrdr\".\"lt_realization'
        ordering = ['ordinal']

    def get_gsim_instances(self):
        """
        Return the GSIM instances associated to the current realization
        by looking at the association table.
        """
        return [logictree.GSIM[art.gsim]() for art in
                AssocLtRlzTrtModel.objects.filter(rlz=self)]


## Tables in the 'riskr' schema.

class LossFraction(djm.Model):
    """
    Holds metadata for loss fraction data
    """
    output = djm.OneToOneField("Output", related_name="loss_fraction")
    variable = djm.TextField(choices=(("taxonomy", "taxonomy"),
                                      ("magnitude_distance",
                                       "Magnitude Distance"),
                                      ("coordinate", "Coordinate")))
    hazard_output = djm.ForeignKey(
        "Output", related_name="risk_loss_fractions")
    statistics = djm.TextField(null=True, choices=STAT_CHOICES)
    quantile = djm.FloatField(null=True)
    poe = djm.FloatField(null=True)
    loss_type = djm.TextField(choices=zip(LOSS_TYPES, LOSS_TYPES))

    class Meta:
        db_table = 'riskr\".\"loss_fraction'

    def __iter__(self):
        return iter(self.lossfractiondata_set.all())

    @property
    def output_hash(self):
        """
        :returns:
            a (db-sequence independent) tuple that identifies this output among
            which the ones created in the same calculation
        """
        return (self.output.output_type,
                self.output.hazard_metadata,
                self.statistics, self.quantile,
                self.variable, self.poe, self.loss_type)

    def display_value(self, value, rc):
        """
        Converts `value` in a form that is best suited to be
        displayed.

        :param rc:
           A `RiskCalculation` object used to get the bin width

        :returns: `value` if the attribute `variable` is equal to
           taxonomy. if the attribute `variable` is equal to
           `magnitude-distance`, then it extracts two integers (comma
           separated) from `value` and convert them into ranges
           encoded back as csv.
        """

        if self.variable == "taxonomy":
            return value
        elif self.variable == "magnitude_distance":
            magnitude, distance = map(float, value.split(","))
            return "%.4f,%.4f|%.4f,%.4f" % (
                magnitude * rc.mag_bin_width,
                (magnitude + 1) * rc.mag_bin_width,
                distance * rc.distance_bin_width,
                (distance + 1) * rc.distance_bin_width)
        elif self.variable == "coordinate":
            lon, lat = map(float, value.split(","))
            return "%.4f,%.4f|%.4f,%.4f" % (
                lon * rc.coordinate_bin_width,
                (lon + 1) * rc.coordinate_bin_width,
                lat * rc.coordinate_bin_width,
                (lat + 1) * rc.coordinate_bin_width)
        else:
            raise RuntimeError(
                "disaggregation of type %s not supported" % self.variable)

    def total_fractions(self):
        """
        :returns: a dictionary mapping values of `variable` (e.g. a
        taxonomy) to tuples yielding the associated absolute losses
        (e.g. the absolute losses for assets of a taxonomy) and the
        percentage (expressed in decimal format) over the total losses
        """
        cursor = connections['job_init'].cursor()

        total = self.lossfractiondata_set.aggregate(
            djm.Sum('absolute_loss')).values()[0]

        if not total:
            return {}

        query = """
        SELECT value, sum(absolute_loss)
        FROM riskr.loss_fraction_data
        WHERE loss_fraction_id = %s
        GROUP BY value
        """
        cursor.execute(query, (self.id,))

        rc = self.output.oq_job.risk_calculation

        loss_fraction = collections.namedtuple('loss_fraction', 'bin loss')

        return collections.OrderedDict(
            sorted(
                [loss_fraction(
                    self.display_value(value, rc),
                    (loss, loss / total))
                 for value, loss in cursor],
                key=operator.attrgetter('loss'),
                reverse=True))

    def iteritems(self):
        """
        Yields tuples with two elements. The first one is a location
        (described by a lon/lat tuple), the second one is a dictionary
        modeling the disaggregation of the losses on such location. In
        this dictionary, each key is a value of `variable`, and each
        corresponding value is a tuple holding the absolute losses and
        the fraction of losses occurring in that location.
        """
        rc = self.output.oq_job.risk_calculation
        cursor = connections['job_init'].cursor()

        # Partition by lon,lat because partitioning on geometry types
        # seems not supported in postgis 1.5
        query = """
        SELECT lon, lat, value,
               fraction_loss,
               SUM(fraction_loss) OVER w,
               COUNT(*) OVER w
        FROM (SELECT ST_X(location) as lon,
                     ST_Y(location) as lat,
              value, sum(absolute_loss) as fraction_loss
              FROM riskr.loss_fraction_data
              WHERE loss_fraction_id = %s
              GROUP BY location, value) g
        WINDOW w AS (PARTITION BY lon, lat)
        """

        cursor.execute(query, (self.id, ))

        def display_value_and_fractions(value, absolute_loss, total_loss):
            display_value = self.display_value(value, rc)

            if total_loss > 0:
                fraction = absolute_loss / total_loss
            else:
                # When a rupture is associated with a positive ground
                # shaking (gmv > 0) but with a loss = 0, we still
                # store this information. In that case, total_loss =
                # absolute_loss = 0
                fraction = 0
            return display_value, fraction

        # We iterate on loss fraction data by location in two steps.
        # First we fetch a loss fraction for a single location and a
        # single value. In the same query we get the number `count` of
        # bins stored for such location. Then, we fetch `count` - 1
        # fractions to finalize the fractions on the current location.

        while 1:
            data = cursor.fetchone()
            if data is None:
                raise StopIteration
            lon, lat, value, absolute_loss, total_loss, count = data

            display_value, fraction = display_value_and_fractions(
                value, absolute_loss, total_loss)
            node = [(lon, lat),
                    {display_value: (absolute_loss, fraction)}]

            data = cursor.fetchmany(count - 1)

            for lon, lat, value, absolute_loss, total_loss, count in data:
                display_value, fraction = display_value_and_fractions(
                    value, absolute_loss, total_loss)
                node[1][display_value] = (absolute_loss, fraction)

            node[1] = collections.OrderedDict(
                sorted([(k, v) for k, v in node[1].items()],
                       key=lambda kv: kv[0]))
            yield node

    def to_array(self):
        """
        :returns: the loss fractions as numpy array

        :NOTE:  (not memory efficient)
        """
        def to_tuple():
            for (lon, lat), data in self.iteritems():
                for taxonomy, (absolute_loss, fraction) in data.items():
                    yield lon, lat, taxonomy, absolute_loss, fraction

        return numpy.array(list(to_tuple()), dtype='f4, f4, S3, f4, f4')


class LossFractionData(djm.Model):
    loss_fraction = djm.ForeignKey(LossFraction)
    location = djm.PointField(srid=DEFAULT_SRID)
    value = djm.TextField()
    absolute_loss = djm.TextField()

    class Meta:
        db_table = 'riskr\".\"loss_fraction_data'

    @property
    def data_hash(self):
        """
        A db-sequence independent tuple that identifies this output
        """
        return (self.loss_fraction.output_hash +
                ("%.5f" % self.location.x, "%.5f" % self.location.y,
                 self.value))

    def assertAlmostEqual(self, data):
        return risk_almost_equal(
            self, data, operator.attrgetter('absolute_loss'))


class LossMap(djm.Model):
    '''
    Holds metadata for loss maps
    '''

    output = djm.OneToOneField("Output", related_name="loss_map")
    hazard_output = djm.ForeignKey("Output", related_name="risk_loss_maps")
    insured = djm.BooleanField(default=False)
    poe = djm.FloatField(null=True)
    statistics = djm.TextField(null=True, choices=STAT_CHOICES)
    quantile = djm.FloatField(null=True)
    loss_type = djm.TextField(choices=zip(LOSS_TYPES, LOSS_TYPES))

    class Meta:
        db_table = 'riskr\".\"loss_map'

    def __iter__(self):
        return iter(self.lossmapdata_set.all())

    @property
    def output_hash(self):
        """
        :returns:
            a (db-sequence independent) tuple that identifies this output among
            which the ones created in the same calculation
        """
        return (self.output.output_type,
                self.output.hazard_metadata,
                self.statistics, self.quantile,
                self.insured, self.poe, self.loss_type)


class LossMapData(djm.Model):
    '''
    Holds an asset, its position and a value plus (for
    non-scenario maps) the standard deviation for its loss
    '''

    loss_map = djm.ForeignKey("LossMap")
    asset_ref = djm.TextField()
    value = djm.FloatField()
    std_dev = djm.FloatField(default=0.0, null=True)
    location = djm.PointField(srid=DEFAULT_SRID)

    class Meta:
        db_table = 'riskr\".\"loss_map_data'

    @property
    def data_hash(self):
        """
        A db-sequence independent tuple that identifies this output
        """
        return self.loss_map.output_hash + (self.asset_ref,)

    def assertAlmostEqual(self, data):
        return risk_almost_equal(
            self, data, operator.attrgetter('value', 'stddev'))


class AggregateLoss(djm.Model):
    output = djm.OneToOneField("Output", related_name="aggregate_loss")
    insured = djm.BooleanField(default=False)
    mean = djm.FloatField()
    std_dev = djm.FloatField()
    loss_type = djm.TextField(choices=zip(LOSS_TYPES, LOSS_TYPES))

    class Meta:
        db_table = 'riskr\".\"aggregate_loss'

    @property
    def output_hash(self):
        """
        :returns:
            a (db-sequence independent) tuple that identifies this output among
            which the ones created in the same calculation
        """
        return (self.output.output_type,
                self.output.hazard_metadata,
                self.insured,
                self.mean, self.std_dev,
                self.loss_type)

    @property
    def data_hash(self):
        """
        A db-sequence independent tuple that identifies this output
        """
        return self.output_hash

    def assertAlmostEqual(self, data):
        return risk_almost_equal(
            self, data, lambda x: operator.attrgetter('mean', 'std_dev'))

    def to_csv_str(self):
        """
        Convert AggregateLoss into a CSV string
        """
        return '\n'.join(data.to_csv_str('row-%d' % i)
                         for i, data in enumerate(self, 1))


class LossCurve(djm.Model):
    '''
    Holds the parameters common to a set of loss curves
    '''

    output = djm.OneToOneField("Output", related_name="loss_curve")
    hazard_output = djm.ForeignKey("Output", related_name="risk_loss_curves")
    aggregate = djm.BooleanField(default=False)
    insured = djm.BooleanField(default=False)

    # If the curve is a result of an aggregation over different
    # hazard_output the following fields must be set
    statistics = djm.TextField(null=True, choices=STAT_CHOICES)
    quantile = djm.FloatField(null=True)
    loss_type = djm.TextField(choices=zip(LOSS_TYPES, LOSS_TYPES))

    class Meta:
        db_table = 'riskr\".\"loss_curve'

    def __iter__(self):
        if self.aggregate:
            return iter([self.aggregatelosscurvedata])
        else:
            return iter(self.losscurvedata_set.all())

    def to_csv_str(self):
        """
        Convert LossCurve into a CSV string
        """
        return '\n'.join(data.to_csv_str('row-%d' % i)
                         for i, data in enumerate(self, 1))

    @property
    def output_hash(self):
        """
        :returns:
            a (db-sequence independent) tuple that identifies this output among
            which the ones created in the same calculation
        """
        return (self.output.output_type,
                self.output.hazard_metadata,
                self.statistics, self.quantile,
                self.aggregate, self.insured, self.loss_type)


class LossCurveData(djm.Model):
    '''
    Holds the probabilities of exceedance for a given loss curve
    '''

    loss_curve = djm.ForeignKey("LossCurve")
    asset_ref = djm.TextField()
    asset_value = djm.FloatField()
    loss_ratios = fields.FloatArrayField()
    poes = fields.FloatArrayField()
    location = djm.PointField(srid=DEFAULT_SRID)
    average_loss_ratio = djm.FloatField()
    stddev_loss_ratio = djm.FloatField(blank=True, null=True)

    class Meta:
        db_table = 'riskr\".\"loss_curve_data'

    @property
    def losses(self):
        return numpy.array(self.loss_ratios) * self.asset_value

    @property
    def average_loss(self):
        return self.average_loss_ratio * self.asset_value

    @property
    def stddev_loss(self):
        if self.stddev_loss_ratio is not None:
            return self.stddev_loss_ratio * self.asset_value

    @property
    def data_hash(self):
        """
        A db-sequence independent tuple that identifies this output
        """
        return self.loss_curve.output_hash + (self.asset_ref,)

    def assertAlmostEqual(self, data):
        return loss_curve_almost_equal(self, data)

    def to_csv_str(self, label):
        """
        Convert LossCurveData into a CSV string.

        :param str label:
            an identifier for the curve (for instance the asset_ref)
        """
        ratios = [label, 'Ratios'] + map(str, self.loss_ratios)
        data = ','.join(ratios) + '\n'
        data += ','.join(map(str, [self.asset_value, 'PoE'] + list(self.poes)))
        return data


class AggregateLossCurveData(djm.Model):
    '''
    Holds the probabilities of exceedance for the whole exposure model
    '''

    loss_curve = djm.OneToOneField("LossCurve")
    losses = fields.FloatArrayField()
    poes = fields.FloatArrayField()
    average_loss = djm.FloatField()
    stddev_loss = djm.FloatField(blank=True, null=True)

    class Meta:
        db_table = 'riskr\".\"aggregate_loss_curve_data'

    @property
    def data_hash(self):
        """
        A db-sequence independent tuple that identifies this output
        """
        return self.loss_curve.output_hash

    def assertAlmostEqual(self, data):
        return loss_curve_almost_equal(self, data)

    def to_csv_str(self, label):
        """
        Convert AggregateLossCurveData into a CSV string.

        :param str label:
            an identifier for the curve (for instance the cost type)
        """
        data = ','.join(map(str, [label, 'Losses'] + list(self.losses))) + '\n'
        data += ','.join(map(str, ['', 'PoE'] + list(self.poes)))
        return data


class EventLoss(djm.Model):
    """
    Holds the aggregate loss we have for each rupture
    """

    #: Foreign key to an :class:`openquake.engine.db.models.Output`
    #: object with output_type == event_loss
    output = djm.OneToOneField('Output', related_name="event_loss")
    hazard_output = djm.ForeignKey(
        "Output", related_name="risk_event_loss_tables")
    loss_type = djm.TextField(choices=zip(LOSS_TYPES, LOSS_TYPES))

    class Meta:
        db_table = 'riskr\".\"event_loss'

    def __iter__(self):
        return iter(self.eventlossdata_set.all().order_by('-aggregate_loss'))

    def to_csv_str(self):
        """
        Convert EventLoss into a CSV with fields rupture_tag, aggregate_loss
        """
        return '\n'.join('%s,%s' % (self.rupture.tag, self.aggregate_loss)
                         for data in self)

    @property
    def output_hash(self):
        """
        :returns:
            a (db-sequence independent) tuple that identifies this output among
            which the ones created in the same calculation
        """
        # FIXME(lp) this is not db-sequence independent
        return (self.output.output_type, self.output.hazard_metadata,
                self.loss_type)


class EventLossData(djm.Model):
    event_loss = djm.ForeignKey(EventLoss)
    rupture = djm.ForeignKey('SESRupture')
    aggregate_loss = djm.FloatField()

    @property
    def data_hash(self):
        """
        A db-sequence independent tuple that identifies this output
        """
        return self.event_loss.output_hash + (self.rupture_id,)

    def assertAlmostEqual(self, data):
        return risk_almost_equal(
            self, data, operator.attrgetter('aggregate_loss'))

    class Meta:
        db_table = 'riskr\".\"event_loss_data'

    def to_csv_str(self):
        """
        Convert EventLossData into a CSV string
        """
        return '%s,%s,%s' % (self.rupture.tag, self.rupture.rupture.mag,
                             self.aggregate_loss)


class BCRDistribution(djm.Model):
    '''
    Holds metadata for the benefit-cost ratio distribution
    '''

    output = djm.OneToOneField("Output", related_name="bcr_distribution")
    hazard_output = djm.ForeignKey(
        "Output", related_name="risk_bcr_distribution")
    loss_type = djm.TextField(choices=zip(LOSS_TYPES, LOSS_TYPES))

    class Meta:
        db_table = 'riskr\".\"bcr_distribution'

    @property
    def output_hash(self):
        """
        :returns:
            a (db-sequence independent) tuple that identifies this output among
            which the ones created in the same calculation
        """
        return (self.output.output_type,
                self.output.hazard_metadata,
                self.loss_type)


class BCRDistributionData(djm.Model):
    '''
    Holds the actual data for the benefit-cost ratio distribution
    '''

    bcr_distribution = djm.ForeignKey("BCRDistribution")
    asset_ref = djm.TextField()
    average_annual_loss_original = djm.FloatField()
    average_annual_loss_retrofitted = djm.FloatField()
    bcr = djm.FloatField()
    location = djm.PointField(srid=DEFAULT_SRID)

    class Meta:
        db_table = 'riskr\".\"bcr_distribution_data'

    @property
    def data_hash(self):
        """
        A db-sequence independent tuple that identifies this output
        """
        return self.bcr_distribution.output_hash + (self.asset_ref,)

    def assertAlmostEqual(self, data):
        return risk_almost_equal(
            self, data,
            operator.attrgetter('average_annual_loss_original',
                                'average_loss_retrofitted',
                                'bcr'))


class DmgState(djm.Model):
    """Holds the damage_states associated to a given output"""
    # they actually come from the fragility model xml input
    risk_calculation = djm.ForeignKey("RiskCalculation")
    dmg_state = djm.TextField(
        help_text="The name of the damage state")
    lsi = djm.PositiveSmallIntegerField(
        help_text="limit state index, to order the limit states")

    class Meta:
        db_table = 'riskr\".\"dmg_state'


class DmgDistPerAsset(djm.Model):
    """Holds the actual data for damage distributions per asset."""

    dmg_state = djm.ForeignKey("DmgState")
    exposure_data = djm.ForeignKey("ExposureData")
    mean = djm.FloatField()
    stddev = djm.FloatField()

    class Meta:
        db_table = 'riskr\".\"dmg_dist_per_asset'

    @property
    def output_hash(self):
        """
        :returns:
            a (db-sequence independent) tuple that identifies this output among
            which the ones created in the same calculation
        """
        return (self.output.output_type,
                self.dmg_state.dmg_state, self.exposure_data.asset_ref)

    @property
    def data_hash(self):
        """
        A db-sequence independent tuple that identifies this output
        """
        return self.output_hash

    def assertAlmostEqual(self, data):
        return risk_almost_equal(
            self, data, operator.attrgetter('mean', 'stddev'))

    @property
    def output(self):
        return self.dmg_state.rc_calculation.oqjob.output_set.get(
            output_type="dmg_dist_per_asset")


class DmgDistPerTaxonomy(djm.Model):
    """Holds the actual data for damage distributions per taxonomy."""

    dmg_state = djm.ForeignKey("DmgState")
    taxonomy = djm.TextField()
    mean = djm.FloatField()
    stddev = djm.FloatField()

    class Meta:
        db_table = 'riskr\".\"dmg_dist_per_taxonomy'

    @property
    def output(self):
        return self.dmg_state.rc_calculation.oqjob.output_set.get(
            output_type="dmg_dist_per_taxonomy")

    @property
    def output_hash(self):
        """
        :returns:
            a (db-sequence independent) tuple that identifies this output among
            which the ones created in the same calculation
        """
        return (self.output.output_type,
                self.dmg_state.dmg_state, self.taxonomy)

    @property
    def data_hash(self):
        """
        A db-sequence independent tuple that identifies this output
        """
        return self.output_hash

    def assertAlmostEqual(self, data):
        return risk_almost_equal(
            self, data, operator.attrgetter('mean', 'stddev'))


class DmgDistTotal(djm.Model):
    """Holds the actual 'total damage distribution' values for for an entire
    calculation. There should be  one record per calculation per damage state.
    """

    dmg_state = djm.ForeignKey("DmgState")
    mean = djm.FloatField()
    stddev = djm.FloatField()

    class Meta:
        db_table = 'riskr\".\"dmg_dist_total'

    @property
    def output(self):
        return self.dmg_state.rc_calculation.oqjob.output_set.get(
            output_type="dmg_dist_total")

    @property
    def output_hash(self):
        """
        :returns:
            a (db-sequence independent) tuple that identifies this output among
            which the ones created in the same calculation
        """
        return (self.output.output_type, self.dmg_state.dmg_state, )

    @property
    def data_hash(self):
        """
        A db-sequence independent tuple that identifies this output
        """
        return self.output_hash

    def assertAlmostEqual(self, data):
        return risk_almost_equal(
            self, data, operator.attrgetter('mean', 'stddev'))


## Tables in the 'riski' schema.


class ExposureModel(djm.Model):
    '''
    A risk exposure model
    '''

    job = djm.OneToOneField("OqJob")
    name = djm.TextField()
    description = djm.TextField(null=True)
    category = djm.TextField()
    taxonomy_source = djm.TextField(
        null=True, help_text="the taxonomy system used to classify the assets")
    AREA_CHOICES = (
        (u'aggregated', u'Aggregated area value'),
        (u'per_asset', u'Per asset area value'),
    )
    area_type = djm.TextField(null=True, choices=AREA_CHOICES)
    area_unit = djm.TextField(null=True)
    deductible_absolute = djm.BooleanField(default=True)
    insurance_limit_absolute = djm.BooleanField(default=True)

    class Meta:
        db_table = 'riski\".\"exposure_model'

    def taxonomies_in(self, region_constraint):
        """
        :param str region_constraint:
            polygon in wkt format the assets must be contained into
        :returns:
            A dictionary mapping each taxonomy with the number of assets
            contained in `region_constraint`
        """

        return ExposureData.objects.taxonomies_contained_in(
            self.id, region_constraint)

    def unit(self, loss_type):
        if loss_type == "fatalities":
            return "people"
        else:
            return self.costtype_set.get(name=loss_type).unit

    def has_insurance_bounds(self):
        return not self.exposuredata_set.filter(
            (djm.Q(cost__deductible_absolute__isnull=True) |
             djm.Q(cost__insurance_limit_absolute__isnull=True))).exists()

    def has_retrofitted_costs(self):
        return not (
            self.exposuredata_set.filter(
                cost__converted_retrofitted_cost__isnull=True)).exists()

    def has_time_event(self, time_event):
        return (
            self.exposuredata_set.filter(occupancy__period=time_event).count()
            ==
            self.exposuredata_set.count())

    def supports_loss_type(self, loss_type):
        """
        :returns:
            True if the exposure contains the asset data needed
            for computing losses for `loss_type`
        """
        if loss_type != "fatalities":
            ct = loss_type_to_cost_type(loss_type)
            return self.exposuredata_set.filter(
                cost__cost_type__name=ct).exists()
        else:
            if self.category == "population":
                return not self.exposuredata_set.filter(
                    number_of_units__isnull=True).exists()
            else:
                return not self.exposuredata_set.filter(
                    occupancy__isnull=True).exists()


class CostType(djm.Model):
    COST_TYPE_CHOICES = (
        ("structuralCost", "structuralCost"),
        ("retrofittedStructuralCost", "retrofittedStructuralCost"),
        ("nonStructuralCost", "nonStructuralCost"),
        ("contentsCost", "contentsCost"),
        ("businessInterruptionCost", "businessInterruptionCost"))
    CONVERSION_CHOICES = (
        (u'aggregated', u'Aggregated economic value'),
        (u'per_area', u'Per area economic value'),
        (u'per_asset', u'Per asset economic value'),
    )

    exposure_model = djm.ForeignKey(ExposureModel)
    name = djm.TextField(choices=COST_TYPE_CHOICES)
    conversion = djm.TextField(choices=CONVERSION_CHOICES)
    unit = djm.TextField(null=True)
    retrofitted_conversion = djm.TextField(
        null=True, choices=CONVERSION_CHOICES)
    retrofitted_unit = djm.TextField(null=True)

    class Meta:
        db_table = 'riski\".\"cost_type'


class Occupancy(djm.Model):
    '''
    Asset occupancy data
    '''

    exposure_data = djm.ForeignKey("ExposureData")
    period = djm.TextField()
    occupants = djm.FloatField()

    class Meta:
        db_table = 'riski\".\"occupancy'


class AssetManager(djm.GeoManager):
    """
    Asset manager
    """

    def get_asset_chunk(self, rc, taxonomy, offset=0, size=None,
                        asset_ids=None):
        """
        :returns:

           a list of instances of
           :class:`openquake.engine.db.models.ExposureData` (ordered
           by location) contained in `region_constraint`(embedded in
           the risk calculation `rc`) of `taxonomy` associated with
           the `openquake.engine.db.models.ExposureModel` associated
           with `rc`.

           It also add an annotation to each ExposureData object to provide the
           occupants value for the risk calculation given in input and the cost
           for each cost type considered in `rc`
        """

        query, args = self._get_asset_chunk_query_args(
            rc, taxonomy, offset, size, asset_ids)
        return list(self.raw(query, args))

    def _get_asset_chunk_query_args(
            self, rc, taxonomy, offset, size, asset_ids):
        """
        Build a parametric query string and the corresponding args for
        #get_asset_chunk
        """
        args = (rc.exposure_model.id, taxonomy,
                "SRID=4326; %s" % rc.region_constraint.wkt)

        people_field, occupants_cond, occupancy_join, occupants_args = (
            self._get_people_query_helper(
                rc.exposure_model.category, rc.time_event))

        args += occupants_args

        if asset_ids is None:
            assets_cond = 'true'
        else:
            assets_cond = 'riski.exposure_data.id IN (%s)' % ', '.join(
                map(str, asset_ids))
        cost_type_fields, cost_type_joins = self._get_cost_types_query_helper(
            rc.exposure_model.costtype_set.all())

        query = """
            SELECT riski.exposure_data.*,
                   {people_field} AS people,
                   {costs}
            FROM riski.exposure_data
            {occupancy_join}
            ON riski.exposure_data.id = riski.occupancy.exposure_data_id
            {costs_join}
            WHERE exposure_model_id = %s AND
                  taxonomy = %s AND
                  ST_COVERS(ST_GeographyFromText(%s), site) AND
                  {occupants_cond} AND {assets_cond}
            GROUP BY riski.exposure_data.id
            ORDER BY ST_X(geometry(site)), ST_Y(geometry(site))
            """.format(people_field=people_field,
                       occupants_cond=occupants_cond,
                       assets_cond=assets_cond,
                       costs=cost_type_fields,
                       costs_join=cost_type_joins,
                       occupancy_join=occupancy_join)
        if offset:
            query += 'OFFSET %d ' % offset
        if size is not None:
            query += 'LIMIT %d' % size
        return query, args

    def _get_people_query_helper(self, category, time_event):
        """
        Support function for _get_asset_chunk_query_args
        """
        args = ()
        # if the exposure model is of type "population" we extract the
        # data from the `number_of_units` field
        if category == "population":
            occupants_field = "number_of_units"
            occupants_cond = "1 = 1"
            occupancy_join = ""
        else:
            # otherwise we will "left join" the occupancy table
            occupancy_join = "LEFT JOIN riski.occupancy"
            occupants_field = "AVG(riski.occupancy.occupants)"

            # and the time_event is not specified we compute the
            # number of occupants by averaging the occupancy data for
            # each asset, otherwise we get the unique proper occupants
            # value.
            if time_event is None:
                occupants_cond = "1 = 1"
            else:
                args += (time_event,)
                occupants_cond = "riski.occupancy.period = %s"
        return occupants_field, occupants_cond, occupancy_join, args

    def _get_cost_types_query_helper(self, cost_types):
        """
        Support function for _get_asset_chunk_query_args
        """
        # For each cost type associated with the exposure model we
        # join the `cost` table to the current queryset in order to
        # lookup for a cost value for each asset.

        # Actually we extract 4 values: the cost, the retrofitted
        # cost, the deductible and the insurance limit

        costs = []
        costs_join = ""

        for cost_type in cost_types:
            # here the max value is irrelevant as we are sureto join
            # against one row
            costs.append("max(%s.converted_cost) AS %s" % (cost_type.name,
                                                           cost_type.name))
            costs.append(
                "max(%s.converted_retrofitted_cost) AS retrofitted_%s" % (
                    cost_type.name, cost_type.name))
            costs.append(
                "max(%s.deductible_absolute) AS deductible_%s" % (
                    cost_type.name, cost_type.name))
            costs.append(
                "max(%s.insurance_limit_absolute) AS insurance_limit_%s" % (
                    cost_type.name, cost_type.name))

            costs_join += """
            LEFT JOIN riski.cost AS %(name)s
            ON %(name)s.cost_type_id = '%(id)s' AND
            %(name)s.exposure_data_id = riski.exposure_data.id""" % dict(
                name=cost_type.name, id=cost_type.id)

        return ", ".join(costs), costs_join

    def taxonomies_contained_in(self, exposure_model_id, region_constraint):
        """

        :returns:
            A dictionary which map each taxonomy associated with
            `exposure_model` and contained in `region_constraint` with the
            number of assets.
        """
        cursor = connections['job_init'].cursor()

        cursor.execute("""
        SELECT riski.exposure_data.taxonomy, COUNT(*)
        FROM riski.exposure_data WHERE
        exposure_model_id = %s AND ST_COVERS(ST_GeographyFromText(%s), site)
        group by riski.exposure_data.taxonomy
        """, [exposure_model_id, "SRID=4326; %s" % region_constraint.wkt])

        return dict(cursor)


class ExposureData(djm.Model):
    '''
    Per-asset risk exposure data
    '''

    NO_RETROFITTING_COST = "no retrofitting cost"

    exposure_model = djm.ForeignKey("ExposureModel")
    asset_ref = djm.TextField()
    taxonomy = djm.TextField()
    site = djm.PointField(geography=True)

    number_of_units = djm.FloatField(
        null=True, help_text="number of assets, people, etc.")
    area = djm.FloatField(null=True)

    objects = AssetManager()

    class Meta:
        db_table = 'riski\".\"exposure_data'
        ordering = ['asset_ref']

    def __str__(self):
        return "%s (%s-%s @ %s)" % (
            self.id, self.exposure_model_id, self.asset_ref, self.site)

    @staticmethod
    def per_asset_value(
            cost, cost_type, area, area_type, number_of_units, category):
        """
        Return per-asset value for the given exposure data set.

        Calculate per asset value by considering the given exposure
        data as follows:

            case 1: cost type: aggregated:
                cost = economic value
            case 2: cost type: per asset:
                cost * number (of assets) = economic value
            case 3: cost type: per area and area type: aggregated:
                cost * area = economic value
            case 4: cost type: per area and area type: per asset:
                cost * area * number = economic value

        The same "formula" applies to contenst/retrofitting cost analogously.

        :returns:
            The per-asset value as a `float`.
        :raises:
            `ValueError` in case of a malformed (risk exposure data) input.
        """
        if category is not None and category == "population":
            return number_of_units
        if cost_type == "aggregated":
            return cost
        elif cost_type == "per_asset":
            return cost * number_of_units
        elif cost_type == "per_area":
            if area_type == "aggregated":
                return cost * area
            elif area_type == "per_asset":
                return cost * area * number_of_units
        raise ValueError("Invalid input")

    # we expect several annotations depending on "loss_type" to be
    # present. See `get_asset_chunk` for details.

    def value(self, loss_type):
        """
        Extract the value of the asset for the given `loss_type`.
        Although the Django Model definition does not have a value for
        each loss type, we rely on the fact that an annotation on the
        asset named `loss_type` is present.
        """
        if loss_type == "fatalities":
            return getattr(self, "people")
        return getattr(self, loss_type)

    def retrofitted(self, loss_type):
        """
        Extract the retrofitted cost of the asset for the given
        `loss_type`. See the method `value` for details.
        """
        return getattr(self, "retrofitted_%s" % loss_type)

    def deductible(self, loss_type):
        """
        Extract the deductible limit of the asset for the given
        `loss_type`. See the method `value` for details.
        """
        return (getattr(self, "deductible_%s" % loss_type) /
                getattr(self, loss_type))

    def insurance_limit(self, loss_type):
        """
        Extract the insurance limit of the asset for the given
        `loss_type`. See the method `value` for details.
        """
        return (getattr(self, "insurance_limit_%s" % loss_type) /
                getattr(self, loss_type))


def make_absolute(limit, value, is_absolute=None):
    """
    :returns:
        `limit` if `is_absolute` is True or `limit` is None,
        else `limit` * `value`
    """
    if limit is not None:
        if not is_absolute:
            return value * limit
        else:
            return limit


class Cost(djm.Model):
    exposure_data = djm.ForeignKey(ExposureData)
    cost_type = djm.ForeignKey(CostType)
    converted_cost = djm.FloatField()
    converted_retrofitted_cost = djm.FloatField(null=True)
    deductible_absolute = djm.FloatField(null=True, blank=True)
    insurance_limit_absolute = djm.FloatField(null=True, blank=True)

    class Meta:
        db_table = 'riski\".\"cost'

## Tables in the 'htemp' schema.


class HazardSite(djm.Model):
    """
    Contains pre-computed site parameter matrices. ``lons`` and ``lats``
    represent the calculation sites of interest. The associated site parameters
    are from the closest point in a site model in relation to each calculation
    point of interest.

    Used only if a calculation defines a site model (otherwise, reference
    parameters are use for all points of interest).
    """

    hazard_calculation = djm.ForeignKey('HazardCalculation')
    location = djm.PointField(srid=DEFAULT_SRID)

    class Meta:
        db_table = 'hzrdi\".\"hazard_site'


class AssetSite(djm.Model):
    """
    Contains the association exposure_data_id -> site_id, as generated
    by the current risk job.
    """
    job = djm.ForeignKey('OqJob', null=False)
    asset = djm.ForeignKey('ExposureData', null=False)
    site = djm.ForeignKey('HazardSite', null=False)

    class Meta:
        db_table = 'riskr\".\"asset_site'
        ordering = ['asset']

    def __repr__(self):
        return '<%s=%d, (%d, %d)>' % (self.__class__.__name__,
                                      self.id, self.asset.id, self.site.id)


class Epsilon(djm.Model):
    """
    Contains the association (asset_site, ses_collection) -> epsilons,
    as generated by the current risk job for event based and scenario
    computations.
    """
    asset_site = djm.ForeignKey('AssetSite', null=False)
    ses_collection = djm.ForeignKey('SESCollection', null=False)
    epsilons = fields.FloatArrayField(null=False)

    @classmethod
    def saveall(cls, ses_coll, asset_sites, epsilon_matrix):
        """
        Insert the epsilon matrix associated to the given
        SES collection for each asset_sites association.

        :param ses_coll:
            a :class:`openquake.engine.db.models.SESCollection` instance
        :param asset_sites:
            a list of :class:`openquake.engine.db.models.AssetSite` instances
        :param epsilon_matrix:
            a numpy matrix with NxE elements, where `N` is the number of assets
            and `E` the number of events for the given SESCollection
        """
        assert len(asset_sites) == len(epsilon_matrix), (
            len(asset_sites), len(epsilon_matrix))
        data = [cls(asset_site=asset_site,
                    ses_collection=ses_coll,
                    epsilons=list(epsilons))
                for asset_site, epsilons in zip(asset_sites, epsilon_matrix)]
        return writer.CacheInserter.saveall(data)

    class Meta:
        db_table = 'riskr\".\"epsilon'
        ordering = ['asset_site']

    def __repr__(self):
        return '<%s %r %r>' % (self.__class__.__name__, self.asset_site,
                               self.ses_collection)<|MERGE_RESOLUTION|>--- conflicted
+++ resolved
@@ -1197,45 +1197,6 @@
                            ('sites_disagg', 'MULTIPOINT(%s)'),
                            ('region', 'POLYGON((%s))'),
                            ('region_constraint', 'POLYGON((%s))')):
-<<<<<<< HEAD
-        if field in kwargs:
-            geom = kwargs[field]
-            if geom is None:
-                continue
-            try:
-                wkt.loads(geom)
-                # if this succeeds, we know the wkt is at least valid
-                # we don't know the geometry type though; we'll leave that
-                # to subsequent validation
-            except wkt.ReadingError:
-                try:
-                    coords = [
-                        float(x) for x in fields.ARRAY_RE.split(geom)
-                    ]
-                except ValueError:
-                    raise ValueError(
-                        'Could not coerce `str` to a list of `float`s'
-                    )
-                else:
-                    if not len(coords) % 2 == 0:
-                        raise ValueError(
-                            'Got an odd number of coordinate values'
-                        )
-                    else:
-                        # Construct WKT from the coords
-                        # NOTE: ordering is expected to be lon,lat
-                        points = ['%s %s' % (coords[i], coords[i + 1])
-                                  for i in xrange(0, len(coords), 2)]
-                        # if this is the region, close the linear polygon
-                        # ring by appending the first coord to the end
-                        if field in ('region', 'region_constraint'):
-                            points.append(points[0])
-                        # update the field
-                        kwargs[field] = wkt_fmt % ', '.join(points)
-
-    # return the (possibly) modified kwargs
-    return kwargs
-=======
         coords = kwargs.get(field)
         if coords:  # construct WKT from the coords
             points = ['%s %s' % lon_lat for lon_lat in coords]
@@ -1246,7 +1207,6 @@
             # update the field
             kw[field] = wkt_fmt % ', '.join(points)
     return kw
->>>>>>> 209995e5
 
 
 class Imt(djm.Model):
