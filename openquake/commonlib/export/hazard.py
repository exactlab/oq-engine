--- conflicted
+++ resolved
@@ -750,16 +750,9 @@
     sitecol = dstore['sitecol'].complete
     N = len(sitecol.complete)
     rup = dstore['sescollection/' + serial]
-<<<<<<< HEAD
     correl_model = oq.get_correl_model()
-    rlzs_by_gsim = rlzs_assoc.get_rlzs_by_gsim(rup.grp_id)
-    gmf_dt = numpy.dtype([('%03d' % rlz.ordinal, F64)
-                          for rlz in rlzs_by_gsim.realizations])
-=======
-    correl_model = readinput.get_correl_model(oq)
     realizations = rlzs_assoc.get_rlzs_by_grp_id()[rup.grp_id]
     gmf_dt = numpy.dtype([('%03d' % rlz.ordinal, F64) for rlz in realizations])
->>>>>>> 9ec7509f
     for sm in csm_info.source_models:
         for sg in sm.src_groups:
             if sg.id == rup.grp_id:
