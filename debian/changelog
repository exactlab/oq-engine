--- conflicted
+++ resolved
@@ -1,10 +1,8 @@
-<<<<<<< HEAD
   [Michele Simionato]
   * Storing the MFDs in TOML format inside the datastore
-=======
+
   [Robin Gee]
   * Moves b4 constant into COEFFS table for GMPE Sharma et al., 2009 
->>>>>>> 527996e4
 
   [Graeme Weatherill]
   * Adds functionality to Cauzzi et al. (2014) and Derras et al. (2014)
