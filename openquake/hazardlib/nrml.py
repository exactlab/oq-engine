--- conflicted
+++ resolved
@@ -359,73 +359,7 @@
     return fname2sm
 
 
-<<<<<<< HEAD
-def check_nonparametric_sources(fname, smodel, investigation_time):
-    """
-    :param fname:
-        full path to a source model file
-    :param smodel:
-        source model object
-    :param investigation_time:
-        investigation_time to compare with in the case of
-        nonparametric sources
-    :returns:
-        the nonparametric sources in the model
-    :raises:
-        a ValueError if the investigation_time is different from the expected
-    """
-    # NonParametricSeismicSources
-    np = [src for sg in smodel.src_groups for src in sg
-          if hasattr(src, 'data')]
-    if np and smodel.investigation_time != investigation_time:
-        raise ValueError(
-            'The source model %s contains an investigation_time '
-            'of %s, while the job.ini has %s' % (
-                fname, smodel.investigation_time, investigation_time))
-    return np
-
-
-class SourceModelParser(object):
-    """
-    A source model parser featuring a cache.
-
-    :param converter:
-        :class:`openquake.commonlib.source.SourceConverter` instance
-    """
-    def __init__(self, converter):
-        self.converter = converter
-        self.fname_hits = collections.Counter()  # fname -> number of calls
-        self.changed_sources = 0
-
-    def parse(self, fname, relpath, apply_uncertainties, investigation_time,
-              monitor):
-        """
-        :param fname:
-            the full pathname of a source model file
-        :param relpath:
-            the relative path on the datastore
-        :param apply_uncertainties:
-            a function modifying the sources
-        :param investigation_time:
-            the investigation_time in the job.ini file
-        :param monitor:
-            a monitor with an .hdf5 file
-        """
-        sm = monitor.hdf5[relpath]
-        check_nonparametric_sources(fname, sm, investigation_time)
-        for group in sm:
-            for src in group:
-                changed = apply_uncertainties(src)
-                if changed:
-                    # redo count_ruptures which can be slow
-                    src.num_ruptures = src.count_ruptures()
-                    self.changed_sources += 1
-        self.fname_hits[fname] += 1
-        return sm
-
-
-=======
->>>>>>> 4b66cc47
+
 def read(source, chatty=True, stop=None):
     """
     Convert a NRML file into a validated Node object. Keeps
