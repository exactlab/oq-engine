<?xml version="1.0" encoding="utf-8"?>
<nrml
xmlns="http://openquake.org/xmlns/nrml/0.5"
xmlns:gml="http://www.opengis.net/gml"
>
    <sourceModel
    name="Test Source Model"
    >
        <sourceGroup
        tectonicRegion="Some TRT"
        >
            <nonParametricSeismicSource
            id="1"
            name="Fake Non Parametric Source"
            tectonicRegion="Some TRT"
            >
<<<<<<< HEAD
                <magnitude>
                    8.3
                </magnitude>
                <rake>
                    90.0
                </rake>
                <hypocenter depth="26.101" lat="40.726" lon="143.0"/>
                <planarSurface>
                    
                    <topLeft depth="9.0" lat="41.6" lon="143.1"/>
                    <topRight depth="9.0" lat="40.2" lon="143.91"/>
                    <bottomLeft depth="43.202" lat="41.252" lon="142.07"/>
                    <bottomRight depth="43.202" lat="39.852" lon="142.91"/>
                </planarSurface>
            </singlePlaneRupture>
            <multiPlanesRupture
            probs_occur="0.9244 0.0756"
            >
                <magnitude>
                    6.9
                </magnitude>
                <rake>
                    0.0
                </rake>
                <hypocenter depth="7.1423" lat="35.296" lon="139.31"/>
                <planarSurface>
                    
                    <topLeft depth="2.0" lat="35.363" lon="139.16"/>
                    <topRight depth="2.0" lat="35.394" lon="138.99"/>
                    <bottomLeft depth="14.728" lat="35.475" lon="139.19"/>
                    <bottomRight depth="14.728" lat="35.505" lon="139.02"/>
                </planarSurface>
                <planarSurface>
                    
                    <topLeft depth="2.0" lat="35.169" lon="139.34"/>
                    <topRight depth="2.0" lat="35.358" lon="139.17"/>
                    <bottomLeft depth="12.285" lat="35.234" lon="139.45"/>
                    <bottomRight depth="12.285" lat="35.423" lon="139.28"/>
                </planarSurface>
            </multiPlanesRupture>
            <simpleFaultRupture
            probs_occur="0.157 0.843"
            >
                <magnitude>
                    7.8
                </magnitude>
                <rake>
                    90.0
                </rake>
                <hypocenter depth="22.341" lat="43.624" lon="147.94"/>
                <simpleFaultGeometry>
                    
                    <gml:LineString>
                        
                        <gml:posList>
                            147.96 43.202 148.38 43.438 148.51 43.507 148.68 43.603 148.76 43.64
                        </gml:posList>
                    </gml:LineString>
                    <dip>
                        30.0
                    </dip>
                    <upperSeismoDepth>
                        14.5
                    </upperSeismoDepth>
                    <lowerSeismoDepth>
                        35.5
                    </lowerSeismoDepth>
                </simpleFaultGeometry>
            </simpleFaultRupture>
            <complexFaultRupture
            probs_occur="0.157 0.843"
            >
                <magnitude>
                    7.8
                </magnitude>
                <rake>
                    90.0
                </rake>
                <hypocenter depth="22.341" lat="43.624" lon="147.94"/>
                <complexFaultGeometry>
                    
                    <faultTopEdge>
                        
                        <gml:LineString>
                            
                            <gml:posList>
                                148.76 43.64 5.0 148.68 43.603 5.0 148.51 43.507 5.0 148.38 43.438 5.0 147.96 43.202 5.0
                            </gml:posList>
                        </gml:LineString>
                    </faultTopEdge>
                    <faultBottomEdge>
                        
=======
                <singlePlaneRupture
                probs_occur="0.544 0.456"
                >
                    <magnitude>
                        8.3
                    </magnitude>
                    <rake>
                        90.0
                    </rake>
                    <hypocenter depth="26.101" lat="40.726" lon="143.0"/>
                    <planarSurface>
                        <topLeft depth="9.0" lat="41.6" lon="143.1"/>
                        <topRight depth="9.0" lat="40.2" lon="143.91"/>
                        <bottomLeft depth="43.202" lat="41.252" lon="142.07"/>
                        <bottomRight depth="43.202" lat="39.852" lon="142.91"/>
                    </planarSurface>
                </singlePlaneRupture>
                <multiPlanesRupture
                probs_occur="0.9244 0.0756"
                >
                    <magnitude>
                        6.9
                    </magnitude>
                    <rake>
                        0.0
                    </rake>
                    <hypocenter depth="7.1423" lat="35.296" lon="139.31"/>
                    <planarSurface>
                        <topLeft depth="2.0" lat="35.363" lon="139.16"/>
                        <topRight depth="2.0" lat="35.394" lon="138.99"/>
                        <bottomLeft depth="14.728" lat="35.475" lon="139.19"/>
                        <bottomRight depth="14.728" lat="35.505" lon="139.02"/>
                    </planarSurface>
                    <planarSurface>
                        <topLeft depth="2.0" lat="35.169" lon="139.34"/>
                        <topRight depth="2.0" lat="35.358" lon="139.17"/>
                        <bottomLeft depth="12.285" lat="35.234" lon="139.45"/>
                        <bottomRight depth="12.285" lat="35.423" lon="139.28"/>
                    </planarSurface>
                </multiPlanesRupture>
                <simpleFaultRupture
                probs_occur="0.157 0.843"
                >
                    <magnitude>
                        7.8
                    </magnitude>
                    <rake>
                        90.0
                    </rake>
                    <hypocenter depth="22.341" lat="43.624" lon="147.94"/>
                    <simpleFaultGeometry>
>>>>>>> 6fbce64c
                        <gml:LineString>
                            
                            <gml:posList>
                                147.96 43.202 148.38 43.438 148.51 43.507 148.68 43.603 148.76 43.64
                            </gml:posList>
                        </gml:LineString>
                        <dip>
                            30.0
                        </dip>
                        <upperSeismoDepth>
                            14.5
                        </upperSeismoDepth>
                        <lowerSeismoDepth>
                            35.5
                        </lowerSeismoDepth>
                    </simpleFaultGeometry>
                </simpleFaultRupture>
                <complexFaultRupture
                probs_occur="0.157 0.843"
                >
                    <magnitude>
                        7.8
                    </magnitude>
                    <rake>
                        90.0
                    </rake>
                    <hypocenter depth="22.341" lat="43.624" lon="147.94"/>
                    <complexFaultGeometry>
                        <faultTopEdge>
                            <gml:LineString>
                                <gml:posList>
                                    148.76 43.64 5.0 148.68 43.603 5.0 148.51 43.507 5.0 148.38 43.438 5.0 147.96 43.202 5.0
                                </gml:posList>
                            </gml:LineString>
                        </faultTopEdge>
                        <faultBottomEdge>
                            <gml:LineString>
                                <gml:posList>
                                    147.92 44.002 35.5 147.81 43.946 35.5 147.71 43.897 35.5 147.5 43.803 35.5 147.36 43.727 35.5
                                </gml:posList>
                            </gml:LineString>
                        </faultBottomEdge>
                    </complexFaultGeometry>
                </complexFaultRupture>
            </nonParametricSeismicSource>
        </sourceGroup>
    </sourceModel>
</nrml><|MERGE_RESOLUTION|>--- conflicted
+++ resolved
@@ -14,100 +14,6 @@
             name="Fake Non Parametric Source"
             tectonicRegion="Some TRT"
             >
-<<<<<<< HEAD
-                <magnitude>
-                    8.3
-                </magnitude>
-                <rake>
-                    90.0
-                </rake>
-                <hypocenter depth="26.101" lat="40.726" lon="143.0"/>
-                <planarSurface>
-                    
-                    <topLeft depth="9.0" lat="41.6" lon="143.1"/>
-                    <topRight depth="9.0" lat="40.2" lon="143.91"/>
-                    <bottomLeft depth="43.202" lat="41.252" lon="142.07"/>
-                    <bottomRight depth="43.202" lat="39.852" lon="142.91"/>
-                </planarSurface>
-            </singlePlaneRupture>
-            <multiPlanesRupture
-            probs_occur="0.9244 0.0756"
-            >
-                <magnitude>
-                    6.9
-                </magnitude>
-                <rake>
-                    0.0
-                </rake>
-                <hypocenter depth="7.1423" lat="35.296" lon="139.31"/>
-                <planarSurface>
-                    
-                    <topLeft depth="2.0" lat="35.363" lon="139.16"/>
-                    <topRight depth="2.0" lat="35.394" lon="138.99"/>
-                    <bottomLeft depth="14.728" lat="35.475" lon="139.19"/>
-                    <bottomRight depth="14.728" lat="35.505" lon="139.02"/>
-                </planarSurface>
-                <planarSurface>
-                    
-                    <topLeft depth="2.0" lat="35.169" lon="139.34"/>
-                    <topRight depth="2.0" lat="35.358" lon="139.17"/>
-                    <bottomLeft depth="12.285" lat="35.234" lon="139.45"/>
-                    <bottomRight depth="12.285" lat="35.423" lon="139.28"/>
-                </planarSurface>
-            </multiPlanesRupture>
-            <simpleFaultRupture
-            probs_occur="0.157 0.843"
-            >
-                <magnitude>
-                    7.8
-                </magnitude>
-                <rake>
-                    90.0
-                </rake>
-                <hypocenter depth="22.341" lat="43.624" lon="147.94"/>
-                <simpleFaultGeometry>
-                    
-                    <gml:LineString>
-                        
-                        <gml:posList>
-                            147.96 43.202 148.38 43.438 148.51 43.507 148.68 43.603 148.76 43.64
-                        </gml:posList>
-                    </gml:LineString>
-                    <dip>
-                        30.0
-                    </dip>
-                    <upperSeismoDepth>
-                        14.5
-                    </upperSeismoDepth>
-                    <lowerSeismoDepth>
-                        35.5
-                    </lowerSeismoDepth>
-                </simpleFaultGeometry>
-            </simpleFaultRupture>
-            <complexFaultRupture
-            probs_occur="0.157 0.843"
-            >
-                <magnitude>
-                    7.8
-                </magnitude>
-                <rake>
-                    90.0
-                </rake>
-                <hypocenter depth="22.341" lat="43.624" lon="147.94"/>
-                <complexFaultGeometry>
-                    
-                    <faultTopEdge>
-                        
-                        <gml:LineString>
-                            
-                            <gml:posList>
-                                148.76 43.64 5.0 148.68 43.603 5.0 148.51 43.507 5.0 148.38 43.438 5.0 147.96 43.202 5.0
-                            </gml:posList>
-                        </gml:LineString>
-                    </faultTopEdge>
-                    <faultBottomEdge>
-                        
-=======
                 <singlePlaneRupture
                 probs_occur="0.544 0.456"
                 >
@@ -119,6 +25,7 @@
                     </rake>
                     <hypocenter depth="26.101" lat="40.726" lon="143.0"/>
                     <planarSurface>
+                    
                         <topLeft depth="9.0" lat="41.6" lon="143.1"/>
                         <topRight depth="9.0" lat="40.2" lon="143.91"/>
                         <bottomLeft depth="43.202" lat="41.252" lon="142.07"/>
@@ -136,12 +43,14 @@
                     </rake>
                     <hypocenter depth="7.1423" lat="35.296" lon="139.31"/>
                     <planarSurface>
+                    
                         <topLeft depth="2.0" lat="35.363" lon="139.16"/>
                         <topRight depth="2.0" lat="35.394" lon="138.99"/>
                         <bottomLeft depth="14.728" lat="35.475" lon="139.19"/>
                         <bottomRight depth="14.728" lat="35.505" lon="139.02"/>
                     </planarSurface>
                     <planarSurface>
+                    
                         <topLeft depth="2.0" lat="35.169" lon="139.34"/>
                         <topRight depth="2.0" lat="35.358" lon="139.17"/>
                         <bottomLeft depth="12.285" lat="35.234" lon="139.45"/>
@@ -159,9 +68,9 @@
                     </rake>
                     <hypocenter depth="22.341" lat="43.624" lon="147.94"/>
                     <simpleFaultGeometry>
->>>>>>> 6fbce64c
+                    
                         <gml:LineString>
-                            
+                        
                             <gml:posList>
                                 147.96 43.202 148.38 43.438 148.51 43.507 148.68 43.603 148.76 43.64
                             </gml:posList>
@@ -188,15 +97,20 @@
                     </rake>
                     <hypocenter depth="22.341" lat="43.624" lon="147.94"/>
                     <complexFaultGeometry>
+                    
                         <faultTopEdge>
+                        
                             <gml:LineString>
+                            
                                 <gml:posList>
                                     148.76 43.64 5.0 148.68 43.603 5.0 148.51 43.507 5.0 148.38 43.438 5.0 147.96 43.202 5.0
                                 </gml:posList>
                             </gml:LineString>
                         </faultTopEdge>
                         <faultBottomEdge>
+                        
                             <gml:LineString>
+                            
                                 <gml:posList>
                                     147.92 44.002 35.5 147.81 43.946 35.5 147.71 43.897 35.5 147.5 43.803 35.5 147.36 43.727 35.5
                                 </gml:posList>
