--- conflicted
+++ resolved
@@ -298,11 +298,7 @@
     if hasattr(a, '__slots__'):  # record-like objects
         assert_close_seq(a.__slots__, b.__slots__, rtol, atol, a)
         for x, y in zip(a.__slots__, b.__slots__):
-<<<<<<< HEAD
-            assert_close(getattr(a, x), getattr(b, y), rtol, atol)
-=======
             assert_close(getattr(a, x), getattr(b, y), rtol, atol, x)
->>>>>>> 9a69fd3f
         return
     if isinstance(a, collections.Mapping):  # dict-like objects
         assert_close_seq(a.keys(), b.keys(), rtol, atol, a)
