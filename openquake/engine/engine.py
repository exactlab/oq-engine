--- conflicted
+++ resolved
@@ -57,16 +57,12 @@
     """
     js = models.JobStats.objects.get(oq_job=job)
     js.disk_space = disk_space
-<<<<<<< HEAD
-    js.num_sites = len(job.hazard_calculation.site_collection)
-=======
 
     if job.risk_calculation:
         hc = job.risk_calculation.hazard_calculation
     else:
         hc = job.hazard_calculation
     js.num_sites = len(hc.site_collection)
->>>>>>> 89aaef2f
     js.save()
 
 
