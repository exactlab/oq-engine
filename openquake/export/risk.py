# Copyright (c) 2010-2013, GEM Foundation.
#
# OpenQuake is free software: you can redistribute it and/or modify it
# under the terms of the GNU Affero General Public License as published
# by the Free Software Foundation, either version 3 of the License, or
# (at your option) any later version.
#
# OpenQuake is distributed in the hope that it will be useful,
# but WITHOUT ANY WARRANTY; without even the implied warranty of
# MERCHANTABILITY or FITNESS FOR A PARTICULAR PURPOSE.  See the
# GNU General Public License for more details.
#
# You should have received a copy of the GNU Affero General Public License
# along with OpenQuake.  If not, see <http://www.gnu.org/licenses/>.

"""
Functions for exporting risk artifacts from the database.
"""


import os

from openquake.db import models
from openquake.export import core
from nrml.risk import writers


LOSS_CURVE_FILENAME_FMT = 'loss-curves-%(loss_curve_id)s.xml'
LOSS_MAP_FILENAME_FMT = 'loss-maps-%(loss_map_id)s-poe-%(poe)s.xml'
BCR_FILENAME_FMT = 'bcr-distribution-%(bcr_distribution_id)s.xml'


def export(output_id, target_dir):
    """
    Export the given risk calculation output from the database to the
    specified directory. See `openquake.export.hazard.export` for more
    details.
    """
    output = models.Output.objects.get(id=output_id)
<<<<<<< HEAD
    export_fn = _export_fn_map().get(
        output.output_type, core._export_fn_not_implemented)

    return export_fn(output, os.path.expanduser(target_dir))


def _export_fn_map():
    """
    Creates a mapping from output type to risk export function
    """
    fn_map = {
        'agg_loss_curve': export_agg_loss_curve,
        'loss_curve': export_loss_curve,
        'ins_loss_curve': export_loss_curve,
        'loss_map': export_loss_map,
        'bcr_distribution': export_bcr_distribution
    }
    return fn_map
=======
    return globals().get("export_%s" % output.output_type,
                         core._export_fn_not_implemented)(
                             output, os.path.expanduser(target_dir))
>>>>>>> bc6dd9c9


def _export_common(output):
    """
    Returns a dict containing the common arguments used by nrml
    serializers to serialize the risk calculation `output`.
    """
    risk_calculation = output.oq_job.risk_calculation
    investigation_time = (
        risk_calculation.get_hazard_calculation().investigation_time)
    statistics, quantile_value = risk_calculation.hazard_statistics

    source_model_tree_path, gsim_tree_path = None, None
    if not statistics:
        lt_paths = risk_calculation.hazard_logic_tree_paths

        if lt_paths:
            source_model_tree_path, gsim_tree_path = [
                core.LT_PATH_JOIN_TOKEN.join(x) for x in lt_paths]

    unit = risk_calculation.exposure_model.stco_unit

    return dict(investigation_time=investigation_time,
                statistics=statistics,
                quantile_value=quantile_value,
                source_model_tree_path=source_model_tree_path,
                gsim_tree_path=gsim_tree_path,
                unit=unit)


@core.makedirs
def export_agg_loss_curve(output, target_dir):
    """
    Export `output` to `target_dir` by using a nrml loss curves
    serializer
    """
    args = _export_common(output)
    args['path'] = os.path.join(target_dir, LOSS_CURVE_FILENAME_FMT % {
        'loss_curve_id': output.loss_curve.id})
    writers.AggregateLossCurveXMLWriter(**args).serialize(
        output.loss_curve.aggregatelosscurvedata)
    return [args['path']]


@core.makedirs
def export_loss_curve(output, target_dir):
    """
    Export `output` to `target_dir` by using a nrml loss curves
    serializer
    """
    args = _export_common(output)
    args['path'] = os.path.join(target_dir, LOSS_CURVE_FILENAME_FMT % {
        'loss_curve_id': output.loss_curve.id})
    if output.loss_curve.insured:
        args['insured'] = True

    writers.LossCurveXMLWriter(**args).serialize(
        output.loss_curve.losscurvedata_set.all().order_by('asset_ref'))
    return [args['path']]


@core.makedirs
def export_loss_map(output, target_dir):
    """
    Export `output` to `target_dir` by using a nrml loss map
    serializer
    """
    risk_calculation = output.oq_job.risk_calculation
    args = _export_common(output)
    args.update(
        dict(path=os.path.join(target_dir, LOSS_MAP_FILENAME_FMT % {
            'loss_map_id': output.loss_map.id,
            'poe': output.loss_map.poe}),
            poe=output.loss_map.poe,
            loss_category=risk_calculation.exposure_model.category))
    writers.LossMapXMLWriter(**args).serialize(
        output.loss_map.lossmapdata_set.all().order_by('asset_ref'))
    return [args['path']]


@core.makedirs
def export_bcr_distribution(output, target_dir):
    """
    Export `output` to `target_dir` by using a nrml bcr distribution
    serializer
    """
    risk_calculation = output.oq_job.risk_calculation
    args = _export_common(output)

    args.update(
        dict(path=os.path.join(target_dir, BCR_FILENAME_FMT % {
            'bcr_distribution_id': output.bcr_distribution.id}),
            interest_rate=risk_calculation.interest_rate,
            asset_life_expectancy=risk_calculation.asset_life_expectancy))
    del args['investigation_time']

    writers.BCRMapXMLWriter(**args).serialize(
        output.bcr_distribution.bcrdistributiondata_set.all().order_by(
            'asset_ref'))
    return [args['path']]


@core.makedirs
def export_ins_loss_curve(*args, **kwargs):
    return export_loss_curve(*args, **kwargs)<|MERGE_RESOLUTION|>--- conflicted
+++ resolved
@@ -37,30 +37,9 @@
     details.
     """
     output = models.Output.objects.get(id=output_id)
-<<<<<<< HEAD
-    export_fn = _export_fn_map().get(
-        output.output_type, core._export_fn_not_implemented)
-
-    return export_fn(output, os.path.expanduser(target_dir))
-
-
-def _export_fn_map():
-    """
-    Creates a mapping from output type to risk export function
-    """
-    fn_map = {
-        'agg_loss_curve': export_agg_loss_curve,
-        'loss_curve': export_loss_curve,
-        'ins_loss_curve': export_loss_curve,
-        'loss_map': export_loss_map,
-        'bcr_distribution': export_bcr_distribution
-    }
-    return fn_map
-=======
     return globals().get("export_%s" % output.output_type,
                          core._export_fn_not_implemented)(
                              output, os.path.expanduser(target_dir))
->>>>>>> bc6dd9c9
 
 
 def _export_common(output):
