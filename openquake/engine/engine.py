# -*- coding: utf-8 -*-
# vim: tabstop=4 shiftwidth=4 softtabstop=4
#
# Copyright (C) 2010-2017 GEM Foundation
#
# OpenQuake is free software: you can redistribute it and/or modify it
# under the terms of the GNU Affero General Public License as published
# by the Free Software Foundation, either version 3 of the License, or
# (at your option) any later version.
#
# OpenQuake is distributed in the hope that it will be useful,
# but WITHOUT ANY WARRANTY; without even the implied warranty of
# MERCHANTABILITY or FITNESS FOR A PARTICULAR PURPOSE.  See the
# GNU Affero General Public License for more details.
#
# You should have received a copy of the GNU Affero General Public License
# along with OpenQuake. If not, see <http://www.gnu.org/licenses/>.

"""Engine: A collection of fundamental functions for initializing and running
calculations."""

import os
import re
import sys
import json
import signal
import traceback
import platform
try:
    from setproctitle import setproctitle
except ImportError:
    def setproctitle(title):
        "Do nothing"
from openquake.baselib.performance import Monitor
from openquake.baselib.python3compat import urlopen, Request, decode
from openquake.baselib import (
    parallel, general, config, datastore, __version__, zeromq as z)
from openquake.commonlib.oqvalidation import OqParam
from openquake.commonlib import readinput
from openquake.calculators import base, views, export
from openquake.commonlib import logs

OQ_API = 'https://api.openquake.org'
TERMINATE = config.distribution.terminate_workers_on_revoke
USE_CELERY = os.environ.get('OQ_DISTRIBUTE').startswith('celery')

if parallel.oq_distribute() == 'zmq':

    def set_concurrent_tasks_default():
        """
        Set the default for concurrent_tasks based on the available
        worker pools .
        """
        num_workers = 0
        w = config.zworkers
        for host, _cores in [hc.split() for hc in w.host_cores.split(',')]:
            url = 'tcp://%s:%s' % (host, w.ctrl_port)
            with z.Socket(url, z.zmq.REQ, 'connect') as sock:
                if not general.socket_ready(url):
                    logs.LOG.warn('%s is not running', host)
                    continue
                num_workers += sock.send('get_num_workers')
        OqParam.concurrent_tasks.default = num_workers * 3
        logs.LOG.info('Using %d zmq workers', num_workers)

elif USE_CELERY:
    import celery.task.control

    def set_concurrent_tasks_default():
        """
        Set the default for concurrent_tasks based on the number of available
        celery workers.
        """
        stats = celery.task.control.inspect(timeout=1).stats()
        if not stats:
            sys.exit("No live compute nodes, aborting calculation")
        num_cores = sum(stats[k]['pool']['max-concurrency'] for k in stats)
        OqParam.concurrent_tasks.default = num_cores * 3
        logs.LOG.info(
            'Using %s, %d cores', ', '.join(sorted(stats)), num_cores)

    def celery_cleanup(terminate, task_ids=()):
        """
        Release the resources used by an openquake job.
        In particular revoke the running tasks (if any).

        :param bool terminate: the celery revoke command terminate flag
        :param task_ids: celery task IDs
        """
        # Using the celery API, terminate and revoke and terminate any running
        # tasks associated with the current job.
        if task_ids:
            logs.LOG.warn('Revoking %d tasks', len(task_ids))
        else:  # this is normal when OQ_DISTRIBUTE=no
            logs.LOG.debug('No task to revoke')
        for tid in task_ids:
            celery.task.control.revoke(tid, terminate=terminate)
            logs.LOG.debug('Revoked task %s', tid)


def expose_outputs(dstore):
    """
    Build a correspondence between the outputs in the datastore and the
    ones in the database.

    :param dstore: datastore
    """
    oq = dstore['oqparam']
    exportable = set(ekey[0] for ekey in export.export)
    calcmode = oq.calculation_mode
    dskeys = set(dstore) & exportable  # exportable datastore keys
    dskeys.add('fullreport')
    rlzs = dstore['csm_info'].rlzs
    if len(rlzs) > 1:
        dskeys.add('realizations')
    # expose gmf_data only if < 10 MB
    if oq.ground_motion_fields and calcmode == 'event_based':
        nbytes = dstore['gmf_data'].attrs['nbytes']
        if nbytes < 10 * 1024 ** 2:
            dskeys.add('gmf_data')
    if 'scenario' not in calcmode:  # export sourcegroups.csv
        dskeys.add('sourcegroups')
    hdf5 = dstore.hdf5
    if (len(rlzs) == 1 and 'poes' in hdf5) or 'hcurves' in hdf5:
        dskeys.add('hcurves')
        if oq.uniform_hazard_spectra:
            dskeys.add('uhs')  # export them
        if oq.hazard_maps:
            dskeys.add('hmaps')  # export them
    if 'avg_losses-stats' in dstore or (
            'avg_losses-rlzs' in dstore and len(rlzs)):
        dskeys.add('avg_losses-stats')
    if 'curves-stats' in dstore:
        logs.LOG.warn('loss curves are exportable with oq export')
    if oq.conditional_loss_poes:  # expose loss_maps outputs
        if 'loss_curves-stats' in dstore:
            dskeys.add('loss_maps-stats')
    if 'all_loss_ratios' in dskeys:
        dskeys.remove('all_loss_ratios')  # export only specific IDs
    if 'ruptures' in dskeys and 'scenario' in calcmode:
        exportable.remove('ruptures')  # do not export, as requested by Vitor
    if 'rup_loss_table' in dskeys:  # keep it hidden for the moment
        dskeys.remove('rup_loss_table')
    logs.dbcmd('create_outputs', dstore.calc_id, sorted(dskeys & exportable))


class MasterKilled(KeyboardInterrupt):
    "Exception raised when a job is killed manually"


def raiseMasterKilled(signum, _stack):
    """
    When a SIGTERM is received, raise the MasterKilled
    exception with an appropriate error message.

    :param int signum: the number of the received signal
    :param _stack: the current frame object, ignored
    """
    parallel.Starmap.shutdown()
    if signum in (signal.SIGTERM, signal.SIGINT):
        msg = 'The openquake master process was killed manually'
    else:
        msg = 'Received a signal %d' % signum
<<<<<<< HEAD
    if sys.version_info >= (3, 5, 0):
        # Python 2 is buggy and this code would hang
        for pid in parallel.Starmap.pids:  # when using processes
            try:
                os.kill(pid, signal.SIGKILL)  # SIGTERM is not enough :-(
            except OSError:  # pid not found
                pass
=======
>>>>>>> 4e408398
    raise MasterKilled(msg)


# register the raiseMasterKilled callback for SIGTERM
# when using the Django development server this module is imported by a thread,
# so one gets a `ValueError: signal only works in main thread` that
# can be safely ignored
try:
    signal.signal(signal.SIGTERM, raiseMasterKilled)
    signal.signal(signal.SIGINT, raiseMasterKilled)
except ValueError:
    pass


def job_from_file(cfg_file, username, hazard_calculation_id=None):
    """
    Create a full job profile from a job config file.

    :param str cfg_file:
        Path to a job.ini file.
    :param str username:
        The user who will own this job profile and all results
    :param str datadir:
        Data directory of the user
    :param hazard_calculation_id:
        ID of a previous calculation or None
    :returns:
        a pair (job_id, oqparam)
    """
    oq = readinput.get_oqparam(cfg_file, hc_id=hazard_calculation_id)
    job_id = logs.dbcmd('create_job', oq.calculation_mode, oq.description,
                        username, datastore.get_datadir(),
                        hazard_calculation_id)
    return job_id, oq


def run_calc(job_id, oqparam, log_level, log_file, exports,
             hazard_calculation_id=None, **kw):
    """
    Run a calculation.

    :param job_id:
        ID of the current job
    :param oqparam:
        :class:`openquake.commonlib.oqvalidation.OqParam` instance
    :param str log_level:
        The desired logging level. Valid choices are 'debug', 'info',
        'progress', 'warn', 'error', and 'critical'.
    :param str log_file:
        Complete path (including file name) to file where logs will be written.
        If `None`, logging will just be printed to standard output.
    :param exports:
        A comma-separated string of export types.
    """
    setproctitle('oq-job-%d' % job_id)
    monitor = Monitor('total runtime', measuremem=True)
    with logs.handle(job_id, log_level, log_file):  # run the job
        if os.environ.get('OQ_DISTRIBUTE') in ('zmq', 'celery'):
            set_concurrent_tasks_default()
        msg = check_obsolete_version(oqparam.calculation_mode)
        if msg:
            logs.LOG.warn(msg)
        calc = base.calculators(oqparam, monitor, calc_id=job_id)
        monitor.hdf5path = calc.datastore.hdf5path
        calc.from_engine = True
        tb = 'None\n'
        try:
            logs.dbcmd('set_status', job_id, 'executing')
            _do_run_calc(calc, exports, hazard_calculation_id, **kw)
            duration = monitor.duration
            expose_outputs(calc.datastore)
            monitor.flush()
            records = views.performance_view(calc.datastore)
            logs.dbcmd('save_performance', job_id, records)
            calc.datastore.close()
            logs.LOG.info('Calculation %d finished correctly in %d seconds',
                          job_id, duration)
            logs.dbcmd('finish', job_id, 'complete')
        except:
            tb = traceback.format_exc()
            try:
                logs.LOG.critical(tb)
                logs.dbcmd('finish', job_id, 'failed')
            except:  # an OperationalError may always happen
                sys.stderr.write(tb)
            raise
        finally:
            # if there was an error in the calculation, this part may fail;
            # in such a situation, we simply log the cleanup error without
            # taking further action, so that the real error can propagate
            try:
                if USE_CELERY:
                    celery_cleanup(TERMINATE, parallel.Starmap.task_ids)
            except:
                # log the finalization error only if there is no real error
                if tb == 'None\n':
                    logs.LOG.error('finalizing', exc_info=True)
    return calc


def _do_run_calc(calc, exports, hazard_calculation_id, **kw):
    with calc._monitor:
        calc.run(exports=exports, hazard_calculation_id=hazard_calculation_id,
                 close=False, **kw)  # don't close the datastore too soon


def version_triple(tag):
    """
    returns: a triple of integers from a version tag
    """
    groups = re.match(r'v?(\d+)\.(\d+)\.(\d+)', tag).groups()
    return tuple(int(n) for n in groups)


def check_obsolete_version(calculation_mode='WebUI'):
    """
    Check if there is a newer version of the engine.

    :param calculation_mode:
         - the calculation mode when called from the engine
         - an empty string when called from the WebUI
    :returns:
        - a message if the running version of the engine is obsolete
        - the empty string if the engine is updated
        - None if the check could not be performed (i.e. github is down)
    """
    if os.environ.get('JENKINS_URL') or os.environ.get('TRAVIS'):
        # avoid flooding our API server with requests from CI systems
        return

    headers = {'User-Agent': 'OpenQuake Engine %s;%s;%s' %
               (__version__, calculation_mode, platform.platform())}
    try:
        req = Request(OQ_API + '/engine/latest', headers=headers)
        # NB: a timeout < 1 does not work
        data = urlopen(req, timeout=1).read()  # bytes
        tag_name = json.loads(decode(data))['tag_name']
        current = version_triple(__version__)
        latest = version_triple(tag_name)
    except:  # page not available or wrong version tag
        return
    if current < latest:
        return ('Version %s of the engine is available, but you are '
                'still using version %s' % (tag_name, __version__))
    else:
        return ''<|MERGE_RESOLUTION|>--- conflicted
+++ resolved
@@ -161,16 +161,6 @@
         msg = 'The openquake master process was killed manually'
     else:
         msg = 'Received a signal %d' % signum
-<<<<<<< HEAD
-    if sys.version_info >= (3, 5, 0):
-        # Python 2 is buggy and this code would hang
-        for pid in parallel.Starmap.pids:  # when using processes
-            try:
-                os.kill(pid, signal.SIGKILL)  # SIGTERM is not enough :-(
-            except OSError:  # pid not found
-                pass
-=======
->>>>>>> 4e408398
     raise MasterKilled(msg)
 
 
