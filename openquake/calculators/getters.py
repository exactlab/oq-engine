--- conflicted
+++ resolved
@@ -335,11 +335,7 @@
             rup = computer.rupture
             sids = computer.sids
             eids_by_rlz = get_eids_by_rlz(rup.n_occ, self.rlzs_by_gsim,
-<<<<<<< HEAD
-                                          self.seed)
-=======
                                           rup.samples)
->>>>>>> 7d79cc67
             for gs, rlzs in self.rlzs_by_gsim.items():
                 num_events = sum(len(eids_by_rlz[rlzi]) for rlzi in rlzs)
                 if num_events == 0:
@@ -519,7 +515,9 @@
         for key, val in attrs.items():
             if key.startswith('code_'):
                 code2cls[int(key[5:])] = [classes[v] for v in val.split()]
-        grp_trt = self.dstore['csm_info'].grp_by("trt")
+        csm_info = self.dstore['csm_info']
+        grp_trt = csm_info.grp_by("trt")
+        samples = csm_info.get_samples_by_grp()
         ruptures = self.dstore['ruptures'][self.mask]
         # NB: ruptures.sort(order='serial') causes sometimes a SystemError:
         # <ufunc 'greater'> returned a result with an error set
@@ -561,8 +559,9 @@
                 # fault surface, strike and dip will be computed
                 rupture.surface.strike = rupture.surface.dip = None
                 rupture.surface.__init__(RectangularMesh(*mesh))
-            ebr = EBRupture(rupture, rec['srcidx'], rec['grp_id'], (),
-                            rec['n_occ'])
+            grp_id = rec['grp_id']
+            ebr = EBRupture(rupture, rec['srcidx'], grp_id, (),
+                            rec['n_occ'], samples[grp_id])
             ebr.eidx1 = rec['eidx1']
             ebr.eidx2 = rec['eidx2']
             # not implemented: rupture_slip_direction
