--- conflicted
+++ resolved
@@ -43,7 +43,7 @@
 from openquake.hazardlib.imt import from_string
 
 from openquake.commonlib import logictree
-from openquake.commonlib.general import split_on_max_weight
+from openquake.commonlib.general import block_splitter
 
 from openquake.engine import logs, writer
 from openquake.engine.calculators.hazard import general
@@ -56,42 +56,6 @@
 # NB: beware of large caches
 inserter = writer.CacheInserter(models.GmfData, 1000)
 source_inserter = writer.CacheInserter(models.SourceInfo, 10000)
-
-
-# NB (MS): the approach used here will not work for non-poissonian models
-def gmvs_to_haz_curve(gmvs, imls, invest_time, duration):
-    """
-    Given a set of ground motion values (``gmvs``) and intensity measure levels
-    (``imls``), compute hazard curve probabilities of exceedance.
-
-    :param gmvs:
-        A list of ground motion values, as floats.
-    :param imls:
-        A list of intensity measure levels, as floats.
-    :param float invest_time:
-        Investigation time, in years. It is with this time span that we compute
-        probabilities of exceedance.
-
-        Another way to put it is the following. When computing a hazard curve,
-        we want to answer the question: What is the probability of ground
-        motion meeting or exceeding the specified levels (``imls``) in a given
-        time span (``invest_time``).
-    :param float duration:
-        Time window during which GMFs occur. Another was to say it is, the
-        period of time over which we simulate ground motion occurrences.
-
-        NOTE: Duration is computed as the calculation investigation time
-        multiplied by the number of stochastic event sets.
-
-    :returns:
-        Numpy array of PoEs (probabilities of exceedance).
-    """
-    # convert to numpy array and redimension so that it can be broadcast with
-    # the gmvs for computing PoE values
-    imls = numpy.array(imls).reshape((len(imls), 1))
-    num_exceeding = numpy.sum(numpy.array(gmvs) >= imls, axis=1)
-    poes = 1 - numpy.exp(- (invest_time / duration) * num_exceeding)
-    return poes
 
 
 class RuptureData(object):
@@ -168,20 +132,6 @@
     num_exceeding = numpy.sum(numpy.array(gmvs) >= imls, axis=1)
     poes = 1 - numpy.exp(- (invest_time / duration) * num_exceeding)
     return poes
-
-
-def split(items, nblocks):
-    """
-    Produce blocks of items from a list of items, each one
-    with a `.weight` attribute. The number of produced blocks
-    will be close but not necessarily equal to `nblocks`.
-
-    :params items: a sequence of wighted items
-    :param nblocks: hint for the number of blocks to generate
-    """
-    pairs = [(item, item.weight) for item in items]
-    weight = sum(w for (_, w) in pairs) / nblocks
-    return split_on_max_weight(pairs, weight)
 
 
 @tasks.oqtask
@@ -216,20 +166,9 @@
 
     hc = models.HazardCalculation.objects.get(oqjob=job_id)
     all_ses = range(1, hc.ses_per_logic_tree_path + 1)
-<<<<<<< HEAD
     rupture_data = []
-=======
-    # NB: the IMTs must be ordered for compatibility with the classical
     # calculator; this is important when computing the hazard curves
     sorted_imts = map(from_string, sorted(hc.intensity_measure_types))
-    params = dict(
-        correl_model=general.get_correl_model(hc),
-        truncation_level=hc.truncation_level,
-        maximum_distance=hc.maximum_distance)
-
-    rupturecollector = RuptureCollector(
-        params, sorted_imts, gsims, trt_model.id, task_no)
->>>>>>> 70dbeee4
 
     filter_sites_mon = LightMonitor(
         'filtering sites', job_id, compute_ruptures)
@@ -328,7 +267,6 @@
 
 
 @tasks.oqtask
-<<<<<<< HEAD
 def compute_and_save_gmfs(job_id, sids, trt_model_id, rupture_data, task_no):
     """
     :param int job_id:
@@ -356,32 +294,11 @@
     with EnginePerformanceMonitor(
             'computing gmfs', job_id, compute_and_save_gmfs):
         calc.calc_gmfs(rupture_data)
-=======
-def compute_and_save_gmfs(job_id, sids, rupt_collector):
-    """
-    :param int job_id:
-        ID of the currently running job
-    :param sids:
-        numpy array of site IDs
-    :param rupt_collector:
-        an instance of `openquake.engine.calculators.hazard.event_based.core.RuptureCollector`
-    """
-    hc = models.HazardCalculation.objects.get(oqjob=job_id)
-
-    with EnginePerformanceMonitor(
-            'computing gmfs', job_id, compute_and_save_gmfs):
-        for rupture_data in rupt_collector.rupture_data:
-            rupt_collector.calc_gmf(*rupture_data)
->>>>>>> 70dbeee4
 
     if hc.hazard_curves_from_gmfs:
         with EnginePerformanceMonitor(
                 'hazard curves from gmfs', job_id, compute_and_save_gmfs):
-<<<<<<< HEAD
             curves_by_gsim = calc.to_haz_curves(
-=======
-            curves_by_gsim = rupt_collector.to_haz_curves(
->>>>>>> 70dbeee4
                 sids, hc.intensity_measure_types_and_levels,
                 hc.investigation_time, hc.ses_per_logic_tree_path)
     else:
@@ -392,8 +309,6 @@
         calc.save_gmfs(rlzs)
 
     return curves_by_gsim, trt_model_id, []
-
-    return curves_by_gsim, rupt_collector.trt_model_id, []
 
 
 class GmfCalculator(object):
@@ -407,11 +322,6 @@
             correl_model, truncation_level, maximum_distance
         :param imts:
             an ordered list of hazardlib intensity measure types
-<<<<<<< HEAD
-=======
-        :param gsims:
-            a list of distinct GSIM instances
->>>>>>> 70dbeee4
         :param int trt_model_id:
             the ID of a TRTModel instance
         :param int task_no:
@@ -436,7 +346,6 @@
         :param rupture_data:
             a list of RuptureData instances
         """
-<<<<<<< HEAD
         for rdata in rupture_data:
             for gsim_name, imt, site_id, rupid, gmv in rdata.calc_gmf(
                     self.imts, self.gsims, self.params['truncation_level'],
@@ -447,21 +356,6 @@
                     gsim_name, imt, site_id].append(rupid)
 
     def save_gmfs(self, rlzs):
-=======
-        computer = gmf.GmfComputer(rupture, r_sites, self.imts, self.gsims,
-                                   self.params['truncation_level'],
-                                   self.params['correl_model'])
-        gmf_dict = computer.compute(rupture_seed)
-        for gsim_name, imt in gmf_dict:
-            for site_id, gmv in zip(r_sites.sids, gmf_dict[gsim_name, imt]):
-                if gmv:
-                    self.gmvs_per_site[
-                        gsim_name, imt, site_id].append(gmv)
-                    self.ruptures_per_site[
-                        gsim_name, imt, site_id].append(rupture_id)
-
-    def save_gmfs(self):
->>>>>>> 70dbeee4
         """
         Helper method to save the computed GMF data to the database.
         """
@@ -492,11 +386,8 @@
         :param num_ses: number of Stochastic Event Sets
         """
         gmf = collections.defaultdict(dict)  # (gsim, imt) > {site_id: poes}
-<<<<<<< HEAD
-=======
         zeros = {imt: numpy.zeros(len(imtls[str(imt)]))
                  for imt in self.imts}
->>>>>>> 70dbeee4
         for (gsim, imt, site_id), gmvs in self.gmvs_per_site.iteritems():
             gmf[gsim, imt][site_id] = gmvs_to_haz_curve(
                 gmvs, imtls[str(imt)], invest_time, num_ses * invest_time)
@@ -505,15 +396,9 @@
             gsim = gsim_obj.__class__.__name__
             curves_by_imt = []
             for imt in self.imts:
-<<<<<<< HEAD
-                ground_motion_field = [gmf[gsim, imt].get(site_id, 0)
-                                       for site_id in sids]
-                curves_by_imt.append(ground_motion_field)
-=======
                 curves_by_imt.append(
                     numpy.array([gmf[gsim, imt].get(site_id, zeros[imt])
                                  for site_id in sids]))
->>>>>>> 70dbeee4
             curves_by_gsim.append((gsim, curves_by_imt))
         return curves_by_gsim
 
@@ -557,17 +442,10 @@
             self.num_ruptures[trt_model_id] += len(rupture_data)
 
     def post_execute(self):
-<<<<<<< HEAD
         for trt_model in models.TrtModel.objects.filter(
                 lt_model__hazard_calculation=self.hc):
             trt_model.num_ruptures = self.num_ruptures.get(trt_model.id, 0)
             trt_model.save()
-=======
-        for trt_id, num_ruptures in self.num_ruptures.iteritems():
-            trt = models.TrtModel.objects.get(pk=trt_id)
-            trt.num_ruptures = num_ruptures
-            trt.save()
->>>>>>> 70dbeee4
         self.initialize_realizations()
         if not self.hc.ground_motion_fields:
             return  # do nothing
@@ -582,19 +460,13 @@
 
         # generate the GMFs and optionally the hazard curves too
         otm = tasks.OqTaskManager(compute_and_save_gmfs, logs.LOG.progress)
-<<<<<<< HEAD
         task_no = 0
         sids = self.hc.site_collection.sids
         for trt_model_id, rupture_data in self.rupt_collector.iteritems():
-            for rdata in split(rupture_data, 256):
+            for rdata in block_splitter(rupture_data, 256):
                 logs.LOG.info('Sending task #%s', task_no + 1)
                 otm.submit(self.job.id, sids, trt_model_id, rdata, task_no)
                 task_no += 1
-=======
-        sids = self.hc.site_collection.sids
-        for rupt_collector in self.rupt_collectors:
-            otm.submit(self.job.id, sids, rupt_collector)
->>>>>>> 70dbeee4
         otm.aggregate_results(self.agg_curves, self.curves)
 
         # now save the curves, if any
