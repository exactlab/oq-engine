--- conflicted
+++ resolved
@@ -256,22 +256,6 @@
     return curves
 
 
-<<<<<<< HEAD
-def expand(array, indices, n):
-    n1 = len(array)
-    if n1 != len(indices):
-        raise ValueError('The array has length %d, the indices %d' %
-                         (n1, len(indices)))
-    if n < n1:
-        raise ValueError('You cannot expand to a shorter array, n=%d < %d' %
-                         n, n1)
-    z = numpy.zeros(n, array.dtype)
-    z[indices] = array
-    return z
-
-
-=======
->>>>>>> 00c3e9e0
 def hazard_curves_per_trt(
         sources, sites, imtls, gsims, truncation_level=None,
         source_site_filter=filters.source_site_noop_filter,
@@ -328,20 +312,14 @@
                     with pne_mon:
                         pnos = []  # list of arrays nsites x lvls
                         for imt in imts:
-                            the_curves = curves[i][str(imt)]
                             poes = gsim.get_poes(
                                 sctx, rctx, dctx, imt, imts[imt],
                                 truncation_level)
-<<<<<<< HEAD
                             pnos.append(
                                 rupture.get_probability_no_exceedance(poes))
                         pno = numpy.concatenate(pnos, axis=1)
                         for j, sid in enumerate(sctx.sites.indices):
                             curves[sid].array[i, :] *= pno[j]
-=======
-                            pno = rupture.get_probability_no_exceedance(poes)
-                            the_curves[sctx.sites.indices, :] *= pno
->>>>>>> 00c3e9e0
 
         except Exception as err:
             etype, err, tb = sys.exc_info()
