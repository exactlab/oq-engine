--- conflicted
+++ resolved
@@ -195,11 +195,7 @@
                                                 this.back_conf_hide = $('.back_confirmDialog' + calc_id).hide();
                                                 setTimer();
                                             })();
-<<<<<<< HEAD
-                                            diaerror.show(false, "Error:", JSON.parse(jqXHR.responseText).error);
-=======
                                             diaerror.show(false, "Error:", "Calculation:<br><b>(" + calc_id + ") " + calc_desc + "</b> " + JSON.parse(jqXHR.responseText).error);
->>>>>>> c09168e4
                                         }
                                     },
                                     success: function(data, textStatus, jqXHR) {
