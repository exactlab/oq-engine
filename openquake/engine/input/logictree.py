--- conflicted
+++ resolved
@@ -32,15 +32,11 @@
 import openquake.hazardlib
 from openquake.hazardlib.gsim.base import GroundShakingIntensityModel
 
-<<<<<<< HEAD
 #: Minimum value for a seed number
 MIN_SINT_32 = -(2 ** 31)
 #: Maximum value for a seed number
 MAX_SINT_32 = (2 ** 31) - 1
 #: dictionary of GSIM classes available in hazardlib
-=======
-
->>>>>>> 6bb6cd66
 GSIM = openquake.hazardlib.gsim.get_available_gsims()
 
 
@@ -920,44 +916,6 @@
                 parent.remove(prev)
                 prev = node.getprevious()
 
-<<<<<<< HEAD
-    def get_sm_paths(self):
-        """
-        Yield pairs (sm_name, sm_lt_path) from the full enumeration of
-        a source model logic tree.
-        """
-        for _weight, smlt_path in self.root_branchset.enumerate_paths():
-            sm_name = smlt_path[0].value
-            smlt_branch_ids = [branch.branch_id for branch in smlt_path]
-            yield sm_name, smlt_branch_ids
-
-    def get_sm_weight_paths(
-            self, number_of_logic_tree_samples, rnd):
-        """
-        Yield triples (source_model_name, weight, path). Notice that
-        weight is not None only when the number_of_logic_tree_samples
-        is 0. In that case a full enumeration is performed and the
-        random object is ignored.
-
-        :param int number_of_logic_tree_samples: number of samples (or 0)
-        :param rnd: a :class:`random.Random` instance (or None)
-        """
-        if number_of_logic_tree_samples:
-            # random sampling of the source model logic tree
-            for i in xrange(number_of_logic_tree_samples):
-                # sample source model logic tree branch paths
-                seed = rnd.randint(MIN_SINT_32, MAX_SINT_32)
-                sm_filename, sm_lt_path = self.sample_path(seed)
-                yield sm_filename, None, sm_lt_path
-                rnd.seed(seed)  # update the seed
-        else:  # full enumeration
-            for weight, smlt_path in self.root_branchset.enumerate_paths():
-                sm_name = smlt_path[0].value
-                smlt_branch_ids = [branch.branch_id for branch in smlt_path]
-                yield sm_name, weight, smlt_branch_ids
-
-=======
->>>>>>> 6bb6cd66
     def make_apply_uncertainties(self, branch_ids):
         """
         Parse the path through the source model logic tree and return
@@ -1027,7 +985,7 @@
         """
         branchset = self.root_branchset
         trt_to_gsim = {}
-        branch_ids = branch_ids[::-1]
+        branch_ids = list(reversed(branch_ids))
 
         while branchset is not None:
             branch = branchset.get_branch_by_id(branch_ids.pop(-1))
