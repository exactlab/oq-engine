--- conflicted
+++ resolved
@@ -854,14 +854,14 @@
     return True, []
 
 
-<<<<<<< HEAD
 def loss_curve_resolution_is_valid(mdl):
     if mdl.calculation_mode == 'event_based':
         if (mdl.loss_curve_resolution is not None and
             mdl.loss_curve_resolution < 1):
             return False, ['Loss Curve Resolution must be > 1.']
     return True, []
-=======
+
+
 def gsim_is_valid(mdl):
     if mdl.gsim in AVAILABLE_GSIMS:
         return True, []
@@ -881,5 +881,4 @@
     if len(poesd) == 0:
         return False, ['`poes_disagg` must contain at least 1 value']
     error_msg = 'PoEs for disaggregation must be in the range [0, 1]'
-    return _validate_poe_list(poesd, error_msg)
->>>>>>> 167c8d41
+    return _validate_poe_list(poesd, error_msg)