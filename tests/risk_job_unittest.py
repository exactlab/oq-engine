--- conflicted
+++ resolved
@@ -322,20 +322,9 @@
                 (shapes.Site(10.1, 10.1),
                     [({'value': 0.123}, GRID_ASSETS[(1, 1)])])]
 
-<<<<<<< HEAD
             calculator = general.RiskJobMixin(self.job)
 
             self.assertEqual(
                 sorted(expected, key=coords),
-                sorted(
-                    calculator.asset_losses_per_site(
-                        0.5, self.grid_assets),
-                    key=coords))
-=======
-            with job.mixins.Mixin(self.job, general.RiskJobMixin):
-                self.assertEqual(
-                    sorted(expected, key=coords),
-                    sorted(
-                        self.job.asset_losses_per_site(0.5, self.grid_assets),
-                        key=coords))
->>>>>>> a8fe8e2f
+                sorted(calculator.asset_losses_per_site(0.5, self.grid_assets),
+                       key=coords))