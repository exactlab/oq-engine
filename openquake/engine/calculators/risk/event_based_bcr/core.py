# Copyright (c) 2010-2013, GEM Foundation.
#
# OpenQuake is free software: you can redistribute it and/or modify it
# under the terms of the GNU Affero General Public License as published
# by the Free Software Foundation, either version 3 of the License, or
# (at your option) any later version.
#
# OpenQuake is distributed in the hope that it will be useful,
# but WITHOUT ANY WARRANTY; without even the implied warranty of
# MERCHANTABILITY or FITNESS FOR A PARTICULAR PURPOSE.  See the
# GNU General Public License for more details.
#
# You should have received a copy of the GNU Affero General Public License
# along with OpenQuake. If not, see <http://www.gnu.org/licenses/>.

"""
Core functionality for the Event Based BCR Risk calculator.
"""

<<<<<<< HEAD
import numpy

=======
>>>>>>> 1b1058cc
from openquake.risklib import api, scientific, utils

from openquake.engine.calculators.base import signal_task_complete
from openquake.engine.calculators.risk import base, hazard_getters
from openquake.engine.calculators.risk.event_based import core as event_based
from openquake.engine.utils import tasks
from openquake.engine import logs
from openquake.engine.performance import EnginePerformanceMonitor
from openquake.engine.db import models
from django.db import transaction


@tasks.oqtask
@base.count_progress_risk('r')
def event_based_bcr(job_id, units, containers, params):
    """
    Celery task for the BCR risk calculator based on the event based
    calculator.

    Instantiates risklib calculators, computes bcr
    and stores results to db in a single transaction.

    :param int job_id:
      ID of the currently running job
    :param list units:
      A list of :class:`..base.CalculationUnit` to be run
    :param containers:
      An instance of :class:`..base.OutputDict` containing
      output container instances (in this case only `BCRDistribution`)
    :param params:
      An instance of :class:`..base.CalcParams` used to compute
      derived outputs
    """
    def profile(name):
        return EnginePerformanceMonitor(
            name, job_id, event_based_bcr, tracing=True)

    # Do the job in other functions, such that it can be unit tested
    # without the celery machinery
    with transaction.commit_on_success(using='reslt_writer'):
        do_event_based_bcr(units, containers, params, profile)
    signal_task_complete(job_id=job_id, num_items=len(units[0].getter.assets))
event_based_bcr.ignore_result = False
<<<<<<< HEAD


=======


>>>>>>> 1b1058cc
def do_event_based_bcr(units, containers, params, profile):
    """
    See `event_based_bcr` for docstring
    """
    for unit_orig, unit_retro in utils.pairwise(units):
        with profile('getting hazard'):
<<<<<<< HEAD
            assets, gmvs_ruptures, _missings = unit_orig.getter()
            _, gmvs_ruptures_retrofitted, __ = unit_retro.getter()

            if len(assets):
                gmvs = numpy.array(gmvs_ruptures)[:, 0]
                gmvs_retrofitted = numpy.array(gmvs_ruptures_retrofitted)[:, 0]
            else:
                logs.LOG.info("Exit from task as no asset could be processed")
                return

        with profile('computing bcr'):
            _, original_loss_curves = unit_orig.calc(gmvs)
            _, retrofitted_loss_curves = unit_retro.calc(gmvs_retrofitted)
=======
            assets, (gmvs, _) = unit_orig.getter()
            if len(assets) == 0:
                logs.LOG.info("Exit from task as no asset could be processed")
                return

            _, (gmvs_retro, _) = unit_retro.getter()

        with profile('computing bcr'):
            _, original_loss_curves = unit_orig.calc(gmvs)
            _, retrofitted_loss_curves = unit_retro.calc(gmvs_retro)
>>>>>>> 1b1058cc

            eal_original = [
                scientific.average_loss(losses, poes)
                for losses, poes in original_loss_curves]

            eal_retrofitted = [
                scientific.average_loss(losses, poes)
                for losses, poes in retrofitted_loss_curves]

            bcr_results = [
                scientific.bcr(
                    eal_original[i], eal_retrofitted[i],
                    params.interest_rate, params.asset_life_expectancy,
                    asset.value, asset.retrofitting_cost)
                for i, asset in enumerate(assets)]

        with profile('writing results'):
            containers.write(
                assets, zip(eal_original, eal_retrofitted, bcr_results),
                output_type="bcr_distribution",
                hazard_output_id=unit_orig.getter.hazard_output_id)


class EventBasedBCRRiskCalculator(event_based.EventBasedRiskCalculator):
    """
    Event based BCR risk calculator. Computes BCR distributions for a
    given set of assets.
    """
    core_calc_task = event_based_bcr

    def __init__(self, job):
        super(EventBasedBCRRiskCalculator, self).__init__(job)
        self.vulnerability_functions_retrofitted = None
        self.taxonomy_imt_retrofitted = dict()

    def calculation_units(self, assets):
        """
        :returns:
          a list of instances of `..base.CalculationUnit` for the given
          `assets` to be run in the celery task
        """

        # assume all assets have the same taxonomy
        taxonomy = assets[0].taxonomy
        vf_orig = self.vulnerability_functions[taxonomy]
        vf_retro = self.vulnerability_functions_retrofitted[taxonomy]

        time_span, tses = self.hazard_times()

        units = []

        for ho in self.rc.hazard_outputs():
            units.extend([
                base.CalculationUnit(
                    api.ProbabilisticEventBased(
                        vf_orig,
                        curve_resolution=self.rc.loss_curve_resolution,
                        time_span=time_span,
                        tses=tses,
                        seed=self.rnd.randint(0, models.MAX_SINT_32),
                        correlation=self.rc.asset_correlation),
                hazard_getters.GroundMotionValuesGetter(
                    ho,
                    assets,
                    self.rc.best_maximum_distance,
                    self.taxonomy_imt[taxonomy])),
                base.CalculationUnit(
                    api.ProbabilisticEventBased(
                        vf_retro,
                        curve_resolution=self.rc.loss_curve_resolution,
                        time_span=time_span,
                        tses=tses,
                        seed=self.rnd.randint(0, models.MAX_SINT_32),
                        correlation=self.rc.asset_correlation),
                hazard_getters.GroundMotionValuesGetter(
                    ho,
                    assets,
                    self.rc.best_maximum_distance,
                    self.taxonomy_imt_retrofitted[taxonomy]))])
        return units

    @property
    def calculator_parameters(self):
        """
        Specific calculator parameters returned as list suitable to be
        passed in task_arg_gen.
        """
        return base.make_calc_params(
            asset_life_expectancy=self.rc.asset_life_expectancy,
            interest_rate=self.rc.interest_rate)

    def post_process(self):
        """
        No need to compute the aggregate loss curve in the BCR calculator.
        """

    def task_completed_hook(self, _message):
        """
        No need to update event loss tables in the BCR calculator
        """

    def create_outputs(self, hazard_output):
        """
        Create BCR Distribution output container, i.e. a
        :class:`openquake.engine.db.models.BCRDistribution` instance and its
        :class:`openquake.engine.db.models.Output` container.

        :returns: A list containing the output container id.
        """
        ret = base.OutputDict()
        ret.set(models.BCRDistribution.objects.create(
                hazard_output=hazard_output,
                output=models.Output.objects.create_output(
                    self.job,
                    "BCR Distribution for hazard %s" % hazard_output,
                    "bcr_distribution")))
        return ret

    def create_statistical_outputs(self):
        """
        Override default behaviour as BCR and scenario calculators do
        not compute mean/quantiles outputs"
        """
        return base.OutputDict()

    def set_risk_models(self):
        """
        Store both the risk model for the original asset configuration
        and the risk model for the retrofitted one.
        """
        self.vulnerability_functions, self.taxonomy_imt = (
            self.get_vulnerability_model())
        (self.vulnerability_functions_retrofitted,
         self.taxonomy_imt_retrofitted) = self.get_vulnerability_model(True)<|MERGE_RESOLUTION|>--- conflicted
+++ resolved
@@ -17,11 +17,6 @@
 Core functionality for the Event Based BCR Risk calculator.
 """
 
-<<<<<<< HEAD
-import numpy
-
-=======
->>>>>>> 1b1058cc
 from openquake.risklib import api, scientific, utils
 
 from openquake.engine.calculators.base import signal_task_complete
@@ -65,34 +60,14 @@
         do_event_based_bcr(units, containers, params, profile)
     signal_task_complete(job_id=job_id, num_items=len(units[0].getter.assets))
 event_based_bcr.ignore_result = False
-<<<<<<< HEAD
-
-
-=======
-
-
->>>>>>> 1b1058cc
+
+
 def do_event_based_bcr(units, containers, params, profile):
     """
     See `event_based_bcr` for docstring
     """
     for unit_orig, unit_retro in utils.pairwise(units):
         with profile('getting hazard'):
-<<<<<<< HEAD
-            assets, gmvs_ruptures, _missings = unit_orig.getter()
-            _, gmvs_ruptures_retrofitted, __ = unit_retro.getter()
-
-            if len(assets):
-                gmvs = numpy.array(gmvs_ruptures)[:, 0]
-                gmvs_retrofitted = numpy.array(gmvs_ruptures_retrofitted)[:, 0]
-            else:
-                logs.LOG.info("Exit from task as no asset could be processed")
-                return
-
-        with profile('computing bcr'):
-            _, original_loss_curves = unit_orig.calc(gmvs)
-            _, retrofitted_loss_curves = unit_retro.calc(gmvs_retrofitted)
-=======
             assets, (gmvs, _) = unit_orig.getter()
             if len(assets) == 0:
                 logs.LOG.info("Exit from task as no asset could be processed")
@@ -103,7 +78,6 @@
         with profile('computing bcr'):
             _, original_loss_curves = unit_orig.calc(gmvs)
             _, retrofitted_loss_curves = unit_retro.calc(gmvs_retro)
->>>>>>> 1b1058cc
 
             eal_original = [
                 scientific.average_loss(losses, poes)
