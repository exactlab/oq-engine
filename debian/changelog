  [Michele Simionato]
<<<<<<< HEAD
  * Added a default location `~/oqdata/dbserver.log` for the DbServer log
=======
  * Now the gsim_logic_tree file is parsed only once
  * Added a document about the architecture of the engine
  * The realizations are now exported as a CSV file
  * Escaped taxonomies in the datastore
  * The Web UI log tool is now escaping the HTML
>>>>>>> 3619a763
  * Moved openquake.commonlib.commands -> openquake.commands and
    openquake.commonlib.valid -> openquake.risklib.valid to have a
    linear tower of internal dependencies
  * Supported all versions of Django >= 1.5
  * Provided a better error message in the case of absence of openquake.cfg
  * Removed the check on the export_dir when using the WebUI
  * Reduce the data transfer of the realization association object
  * If uniform_hazard_spectra is true, the UHS curves must be generated
    even if hazard_maps is false; the hazard maps must not be exported
  * Optimized the filtering of PointSources
  * Initial work on the UCERF event based hazard calculator
  * Added a test calculation crossing the International Date Line (Alaska)

  [Daniele Viganò]
  * Remove the dependency from the python 'pwd' package which is not
    available on Windows
  * Supervisord init scripts are now provided for the dbserver, celery
    and the webui. Celery is not started by default, other two are.

  [Michele Simionato]
  * Another export fix: made sure it is run by the current user
  * Fixed the export: if the export directory does not exists, it is created
  * Introduced the configuration variable `multi_user`, false for source
    installations and true for package installations
  * Fixed the WebUI export
  * Removed the .txt outputs from the WebUI page engine/<output_id>/outputs
    (they are useful only internally)
  * Fixed the export: first the xml exporter is tried and then the csv exporter;
    if both are available, only the first is used, not both of them

  [Daniele Viganò]
  * Add support for Ubuntu 16.04 (xenial) packages
  * Removed the openquake_worker.cfg file because it is not used anymore

  [Michele Simionato]
  * Replaced PostgreSQL with SQLite
  * Introduced a dbserver to mediate the interaction with the database
  * Restored the signal handler to manage properly `kill` signals so that
    the workers are revoked when a process is killed manually
  * Fixed in a more robust way the duplicated log bug
  * Made more robust the killing of processes by patching concurrent.futures
  * Fixed a critical bug with celery not being used even when `use_celery`
    was true.
  * Improved the validation of NRML files
  * Added a command `oq-engine --show-log <job_id>`

  [Daniele Viganò]
  * Use the 'postgresql' meta package as dependency of the .deb
    package to support newer versions of Postgres; this makes
    Trusty package installable on Ubuntu 16.04 and Debian 8

  [Daniele Viganò, Michele Simionato]
  * Fixed a bug in `oq-engine --export-outputs`

  [Daniele Viganò, Matteo Nastasi]
  * Allow installation of the binary package on Ubuntu derivatives

  [Michele Simionato]
  * Removed openquake/engine/settings.py
  * Made the dependency on celery required only in cluster installations
  * Integrated the authentication database in the engine server database
  * Fixed the description in the Web UI (before it was temporarily set to
    the string "A job").

python-oq-engine (1.9.1-0~precise01) precise; urgency=low

  [Michele Simionato]
  * Fixed a bug in the Web UI when running a risk calculation starting
    from a previous calculation

 -- Matteo Nastasi (GEM Foundation) <nastasi@openquake.org>  Mon, 07 Mar 2016 11:11:59 +0100

python-oq-engine (1.9.0-0~precise01) precise; urgency=low

  [Michele Simionato]
  * Fixed a bug such that in some circumstances the logging stream handler
    was instantiated twice, resulting in duplicated logs
  * Changed the default job status to 'executing' (was 'pre_executing')
  * Fixed the ordering of the logs in the Web UI
  * Removed the dependency from PostGIS
  * Restored the monitoring which was accidentally removed
  * Removed the obsolete option `--hazard-output-id`
  * Printed the names of the files exported by the engine, even when there
    are multiple files for a single output
  * Introduced four new tables job, output, log, performance: all the other
    60+ database tables are not used anymore

 -- Matteo Nastasi (GEM Foundation) <nastasi@openquake.org>  Wed, 02 Mar 2016 14:33:38 +0100

python-oq-engine (1.8.0-0~precise01) precise; urgency=low

  [Michele Simionato]
  * Removed two `oq-engine` switches (`--export-stats` and `--list-inputs`)
    and fixed `--show-view`; unified `--delete-hazard-calculation` and
    `--delete-risk-calculation` into a single `--delete-calculation`
  * Updated `make_html_report.py` to extract the full report from the
    datastore
  * If `use_celery` is true, use celery to determine a good default for
    the parameter `concurrent_tasks`
  * Made celery required only in cluster situations
  * Fixed the duplication of exported result in the classical_damage
    calculator when there is more than one realization
  * Removed several obsolete or deprecated switches from the `oq-engine` command
  * Replaced all classical calculators with their lite counterparts
  * Fixed the site-ordering in the UHS exporter (by lon-lat)

  [Paolo Tormene]
  * Added API to validate NRML

  [Michele Simionato]
  * The engine can now zip files larger than 2 GB (used in the export)
  * Now the loss maps and curves are exported with a fixed ordering: first
    by lon-lat, then by asset ID
  * Replaced the old disaggregation calculator with the oq-lite one

 -- Matteo Nastasi (GEM Foundation) <nastasi@openquake.org>  Mon, 15 Feb 2016 12:06:54 +0100

python-oq-engine (1.7.0-0~precise01) precise; urgency=low

  [Michele Simionato]
  * Fixed an encoding bug in --lhc
  * Fixed an export bug: it is now possible to export the outputs generated
    by another user, if the read permissions are set correctly

 -- Matteo Nastasi (GEM Foundation) <nastasi@openquake.org>  Mon, 14 Dec 2015 10:40:26 +0100

python-oq-engine (1.6.0-0~precise01) precise; urgency=low

  [Daniele Viganò]
  * Added the oq_reset_db script. It removes and recreates the database and
    the datastore

  [Matteo Nastasi]
  * Demos moved to /usr/share/openquake/risklib

  [Michele Simionato]
  * Removed the 'view' button from the Web UI
  * Removed the epsilon_sampling configuration parameter
  * Made customizable the display_name of datastore outputs (before it was
    identical to the datastore key)
  * The zip files generated for internal use of the Web UI are now hidden
  * Made visible to the engine only the exportable outputs of the datastore
  * Closed explicitly the datastore after each calculation
  * Replaced the old scenario calculators with the HDF5-based calculators
  * Fixed a very subtle bug in the association queries: some sites outside
    of the region constraint were not discarded in some situations
  * Removed the self-termination feature `terminate_job_when_celery_is_down`
  * Removed the epsilon sampling "feature" from the scenario_risk calculator
  * Replaced the event based calculators based on Postgres with the new ones
    based on the HDF5 technology

 -- Matteo Nastasi (GEM Foundation) <nastasi@openquake.org>  Tue, 17 Nov 2015 11:29:47 +0100

python-oq-engine (1.5.1-0~precise01) precise; urgency=low

  [Michele Simionato]
  * Fixed a bug affecting exposures with multiple assets on the same site

 -- Matteo Nastasi (GEM Foundation) <nastasi@openquake.org>  Fri, 25 Sep 2015 14:22:08 +0200

python-oq-engine (1.5.0-0~precise01) precise; urgency=low

  [Michele Simionato]
  * The event based calculators in the engine are now officially deprecated
    and they raise a warning when used
  * Optimization: we do not generate the full epsilon matrix if all
    coefficients of variation are zero
  * Fixed two subtle bugs in the management of the epsilons: it means that
    all event based risk calculations with nonzero coefficients of variations
    will produce slightly different numbers with respect to before
  * Removed excessive checking on the exposure attributes 'deductible' and
    'insuredLimit' that made it impossible to run legitimate calculations
  * Changed the meaning of 'average_loss' for the aggregated curves: now it
    is the sum of the aggregated losses in the event loss table,
    before it was extracted from the aggregated loss curve
  * Changed the way the average losses (and insured average losses) are
    computed by the event based risk calculator: now they are extracted
    from the event loss table, before they were extracted from the loss curves
  * Set to NULL the stddev_losses and stddev_insured_losses for the event based
    risk calculator, since they were computed incorrectly
  * Introduced a new experimental command
    'oq-engine --show-view CALCULATION_ID VIEW_NAME'; the only view available
    for the moment is 'mean_avg_losses'
  * Negative calculation IDs are interpreted in a Pythonic way, i.e. -1
    means the last calculation, -2 the calculation before the last one, etc.
  * If a site parameter is more distant than 5 kilometers from its closest
    site, a warning is logged
  * Changed the splitting of fault sources to reduce the number of generated
    sources and avoid data transfer failures if rupture_mesh_spacing is too
    small
  * Changed the event loss table export: now the CSV file does not contain
    the magnitude and the rows are ordered by rupture tag first and loss second
  * Removed the calculator EventBasedBCR
  * Longitude and latitude are now rounded to 5 digits
  * Fixed a very subtle bug in the vulnerability functions, potentially
    affecting calculations with nonzero coefficients of variation and nonzero
    minIML; the numbers produced by the engine were incorrect; see
    https://bugs.launchpad.net/oq-engine/+bug/1459926
  * 'investigation_time' has been replaced by 'risk_investigation_time' in
    risk configuration files
  * Initial support for Django 1.7

  [Daniele Viganò]
  * Removed the bin/openquake wrapper: now only bin/oq-engine is
    available

  [Michele Simionato]
  * Added parameter parallel_source_splitting in openquake.cfg

  [Daniele Viganò]
  * setup.py improvements
  * Added MANIFEST.in
  * celeryconfig.py moved from /usr/openquake/engine to
    /usr/share/openquake/engine

  [Matteo Nastasi]
  * Packaging system improvement

 -- Matteo Nastasi (GEM Foundation) <nastasi@openquake.org>  Wed, 23 Sep 2015 15:48:01 +0200

python-oq-engine (1.4.1-0~precise01) precise; urgency=low

  [Michele Simionato]
  * Added a new 'ebr' hazard/risk calculator
  * Fixed the engine core export: now it can export datastore outputs as
    zip files
  * Now the parameter concurrent_tasks is read from the .ini file
  * Parallelized the source splitting procedure
  * Fixed a bug in the hazard calculators which were not using the parameter
    concurrent_tasks from the configuration file

 -- Matteo Nastasi (GEM Foundation) <nastasi@openquake.org>  Fri, 15 May 2015 10:06:26 +0200

python-oq-engine (1.4.0-2~precise01) precise; urgency=low

  [Daniele Viganò]
  * Fixed debian/control: add missing lsb-release to build deps

 -- Matteo Nastasi (GEM Foundation) <nastasi@openquake.org>  Fri, 08 May 2015 14:33:26 +0200

python-oq-engine (1.4.0-1~precise01) precise; urgency=low

  [Matteo Nastasi, Daniele Viganò]
  * Fixed dependencies version management

 -- Matteo Nastasi (GEM Foundation) <nastasi@openquake.org>  Thu, 07 May 2015 14:14:09 +0200

python-oq-engine (1.4.0-0~precise01) precise; urgency=low

  [Matteo Nastasi, Daniele Viganò]
  * Add binary package support for both Ubuntu 12.04 (Precise)
    and Ubuntu 14.04 (Trusty)

  [Michele Simionato]
  * Removed the SiteModel table: now the association between the sites and the
    site model is done by using hazardlib.geo.geodetic.min_distance

  [Daniele Viganò]
  * added authentication support to the 'engineweb' and the 'engineserver'

  [Michele Simionato]
  * the aggregate loss curves can be exported in CSV format

  [Matteo Nastasi]
  * added 'outtypes' attribute with list of possible output types for
    each output item in outputs list API command
  * added '/v1/calc/<id>/status' API command
  * added 'engineweb' django application as local web client for oq-engine

  [Michele Simionato]
  * Renamed the maximum_distance parameter of the risk calculators to
    asset_hazard_distance, to avoid confusion with the maximum_distance
    parameter of the hazard calculators, which has a different meaning;
    is it an error to set the maximum_distance in a job_risk.ini file
  * Added to the API an URL /v1/calc/:calc_id/remove to hide jobs
  * A new key is_running is added to the list of dictionaries returned by
    the URL /v1/calc/list
  * Replaced the mock tests for the engine server with real functional tests
  * Added a resource /v1/calc/:calc_id/traceback to get the traceback of a
    failed calculation
  * Now the logs are stored also in the database, both for the controller node
    and the worker nodes
  * Bypassed Django when deleting calculations from the database: this avoids
    running out of memory for large calculations
  * Fixed an issue in the scenario calculator: the GMFs were not filtered
    according to the distance to the rupture
  * Now critical errors appear in the log file
  * Added a --run command to run hazard and risk together
  * Fixed bug in the event based calculator; in the case
    number_of_logic_tree_samples > 0 it was generating incorrect hazard curves.
    Also improved (a lot) the performance in this case.
  * Fixed a tricky bug happening when some tectonic region type are filtered
    away.
  * The event based risk calculator now save only the non-zero losses in
    the table event_loss_asset.
  * Added a CSV exporter for the Stochastic Event Sets, for debugging purposes.
  * The GMF CSV exporter now sorts the output by rupture tag.

  [Matteo Nastasi]
  * Each pull request must be accompanied by an update of the debian
    changelog now.

 -- Matteo Nastasi (GEM Foundation) <nastasi@openquake.org>  Thu, 07 May 2015 11:33:24 +0200

python-oq-engine (1.3.0-1) precise; urgency=low

  [Matteo Nastasi]
  * gunzip xml demos files after copied into /usr/openquake/engine directory

 -- Matteo Nastasi (GEM Foundation) <nastasi@openquake.org>  Thu, 26 Feb 2015 16:35:20 +0100

python-oq-engine (1.3.0-0) precise; urgency=low

  [Michele Simionato]
  * Updated python-django dependency >= 1.6.1, (our repository already
    includes a backported version for Ubuntu 'precise' 12.04); this change
    makes unnecessary "standard_conforming_strings" postgresql configuration
    variable setting
  * The event based risk calculator is able to disaggregate the event loss
    table per asset. To enable this feature, just list the assets you are
    interested in in the job.ini file: "specific_assets = a1 a2 a3"
  * We have a new hazard calculator, which can be invoked by setting in the
    job.ini file: "calculation_mode = classical_tiling"
    This calculators is the same as the classical calculator (i.e. you will
    get the same numbers) but instead of considering all the hazard sites at
    once, it splits them in tiles and compute the hazard curves for each tile
    sequentially. The intended usage is for very large calculations that
    exceed the available memory. It is especially convenient when you have
    very large logic trees and you are interested only in the statistics (i.e.
    mean curves and quantile curves). In that case you should use it with the
    option individual_curves=false. Notice that this calculator is still in
    an experimental stage and at the moment is does not support UHS curves.
    Hazard maps and hazard curves are supported.
  * We have a new risk calculator, which can be invoked by setting in the
    job.ini file: "calculation_mode = classical_damage"
    This calculator is able to compute the damage distribution for each asset
    starting from the hazard curves produced by the classical
    (or classical_tiling) calculator and a set of fragility functions. Also
    this calculator should be considered in experimental stage.
  * A significant change has been made when the parameter
    number_of_logic_tree_samples is set to a non-zero value. Now, if a branch
    of the source model logic tree is sampled twice we will generate the
    ruptures twice; before the ruptures were generated once and counted twice.
    For the classical calculator there is no effect on the numbers (sampling
    the same branch twice will produce two copies of identical ruptures);
    however, for the event based calculator, sampling the same branch twice
    will produce different ruptures. For instance, in the case of a simple
    source model with a single tectonic region type, before we would have
    generated a single file with the stochastic event sets, now we generate
    number_of_logic_tree_samples files with different stochastic event sets.
    The previous behavior was an optimization-induced bug.
  * Better validation of the input files (fragility models, job.ini)
  * The ability to extract the sites from the site_model.xml file
  * Several missing QA tests have been added
  * The export mechanism has been enhanced and more outputs are being exported
    in CSV format
  * New parameter complex_fault_mesh_spacing
  * Some error messages have been improved
  * A lot of functionality has been ported from the engine to oq-lite,
    i.e.  a lite version of the engine that does not depend on
    PostgreSQL/PostGIS/Django nor from RabbitMQ/Celery. This version is
    much easier to install than the regular engine and it is meant for
    small/medium computation that do not require a cluster. The engine
    demos, have been moved to the oq-risklib repository, so that they can
    be run via the oq-lite command without installing the full engine.
  * Currently the following calculators have been ported (all are to be
    intended as experimental): classical hazard, classical tiling, event
    based hazard, scenario hazard, classical risk, scenario damage,
    classical damage.

 -- Matteo Nastasi (GEM Foundation) <nastasi@openquake.org>  Thu, 26 Feb 2015 10:44:03 +0100

python-oq-engine (1.2.2-0) precise; urgency=low

  * consistency in version management between debian/ubuntu package and
    library from git sources

 -- Matteo Nastasi (GEM Foundation) <nastasi@openquake.org>  Thu, 18 Dec 2014 16:25:05 +0100

python-oq-engine (1.2.1-2) precise; urgency=low

  * Fixed custom dependencies versions (again)

 -- Matteo Nastasi (GEM Foundation) <nastasi@openquake.org>  Tue, 16 Dec 2014 10:48:19 +0100

python-oq-engine (1.2.1-1) precise; urgency=low

  * Fixed custom dependencies versions

 -- Matteo Nastasi (GEM Foundation) <nastasi@openquake.org>  Tue, 16 Dec 2014 09:48:19 +0100

python-oq-engine (1.2.1-0) precise; urgency=low

  * Fixed the logging handler

 -- Matteo Nastasi (GEM Foundation) <nastasi@openquake.org>  Mon, 15 Dec 2014 10:17:30 +0100

python-oq-engine (1.2.0-3) precise; urgency=low

  * Add constraint on python-django dependency version

 -- Matteo Nastasi (GEM Foundation) <nastasi@openquake.org>  Thu, 11 Dec 2014 10:04:45 +0100

python-oq-engine (1.2.0-2) precise; urgency=low

  * More precise exception message

 -- Matteo Nastasi (GEM Foundation) <nastasi@openquake.org>  Wed, 10 Dec 2014 16:21:06 +0100

python-oq-engine (1.2.0-1) precise; urgency=low

  * Bugs fixed in 1.2 release: http://goo.gl/GjbF2r
  * Replace a reference to the 'openquake' command with 'oq-engine'
  * Moved the expected outputs of the ScenarioDamage QA tests in qa_tests_data
  * Moved the logic tree realizations into commonlib
  * It is now possible to compute the uniform spectra even when
    individual_curves is false
  * Reduced the precision when exporting GMFs to XML
  * Fixed test_job_from_file
  * Delayed the OqParam validation
  * Simplified the monitoring
  * Extract the QA tests data from the engine
  * Renamed commonlib.general -> baselib.general
  * Removed the dependency from oq-commonlib
  * Avoid warning no XML exporter for event_loss
  * Update packager and postinst to use the openquake2 db (new default one)
  * Use shallow-clone to improve CI builds speed
  * Download calculation results as files
  * Added an API to retrieve the engine version
  * Unified the export framework for hazard and risk
  * Fast export of the GMFs
  * Fast scenario export
  * Fixed test_is_readable_all_files_lack_permissions when run as root
  * Now 'test_script_lower_than_current_version' does not require an Internet
    connection
  * Warn the user if she asks for statistical outputs but using a single hazard
    output
  * Move the calculation of input/output weights into commonlib
  * Changed the export_dir in several tests
  * Now the packagers makes a HTML report with the performances of the demos
  * Remove hardcoded references to openquake2 in oq_create_db
  * Move JobStats creation inside job_from_file
  * Fixed precision
  * Align openquake_worker.cfg with openquake.cfg
  * Implement memory hard limit control
  * Using commonlib.readinput.get_source_models
  * Check that the hazard calculation mode is consistent with risk calculation
    mode
  * Rollback only if a transaction is on
  * Fixed a bug in export_risk
  * Daily html report
  * Reflected the API change in commonlib.readinput.get_oqparam
  * Updated the engine to cope with the changes in risklib and commonlib
  * Fixed the name of the SES file
  * Changed some hard-coded weights in general.py
  * Changed the import of the calc module
  * Drop risk calculation table
  * Simplified the risk calculators
  * Reflected the API change in hazardlib.calc.gmf.GmfComputer
  * Added a test for duplicated tags in import_gmf_scenario.py
  * Implemented losses per event per asset
  * Dependency check
  * Removed more risk unit tests
  * Removed another couple of redundant tests
  * Remove check on setup.py version since now it's taken from init
  * Fixed _calc_to_response_data
  * Fixed bug when running risk calculations from the platform
  * openquake wrapper script
  * Changed version number in setup.py too
  * Updated version to 1.2
  * Renamed nrml_version->commonlib_version
  * Fixed a bug in the engine server (wrong calculation_id)
  * Fix oq-engine command name in output list
  * Removed the dependency from nrmllib
  * Fixed two merge errors
  * Important fixes pre-2.0 copied from the better-risk branch
  * Renamed the command openquake->oq-engine
  * Change ses collection
  * Fixed the migration script 0007
  * Fixed a bug with the quantile_hazard_curves attribute
  * Removed EventBasedHazardCalculatorTestCase
  * Remove the hazard_calculation table
  * correct complex source for wrong order in edges points
  * missing file open fixed
  * Removed routing tests
  * Added the script correct_complex_sources
  * Complex surf validation
  * Insert the IMT in the db, if not already there
  * The intensity measure types are now sorted also in the scenario calculator
  * Simplified the QA test scenario_damage/case_4
  * Enable 'set -x' when $GEM_SET_DEBUG is true
  * Remove a try finally in engine server task.py
  * Simplification because now the maximum_distance is mandatory
  * Fixed a wrong source model used in the Event Based export test
  * Fixed the what_if_I_upgrade check
  * Added a table imt_taxonomy
  * Fixed the management of missing db upgrades
  * Now the engine is using the new validation mechanism for the hazard sources
  * Fixed the name of a field (risk_job_id->job_id)
  * Special case when the hazard is known at the exact sites of the assets
  * Moved the epsilons from the getters to the database
  * Update the database name in openquake_worker.cfg
  * Removed the old validation mechanism
  * The parameter concurrent_tasks must be available to the workers too
  * Solved the problem with UHS
  * Fixed master https://ci.openquake.org/job/master_oq-engine/1208
  * If individual_curves is set, multi-imt curves must not be generated
  * --what-if-I-upgrade functionality
  * Stats only
  * Short output summary
  * Removed task_no
  * Hazard curves from gmfs
  * Fixed a critical bug with --hazard-output-id
  * Fix the test check_limits_event_based
  * Changed the output_weight for the event based calculator
  * Introduced --hazard-job-id and made it possible to reuse exposures imported
    in the hazard part of the computation
  * Replaced the ScenarioGetter with the GroundMotionFieldGetter
  * Return loss matrix
  * Removed --schema-path from oq_create_db
  * Calculation limits
  * Fixed a bug on tablespace permissions
  * Make the event based calculator more debuggable
  * Added the column uniq_ruptures to the table source_info
  * Db migrations
  * Db migrations 2
  * Saved more sources in source_info
  * Perform means and quantiles in memory
  * Parallel filtering
  * Reintroduce the 'terminate_job_when_celery_is_down' config option
  * Fix risk disaggregation
  * Ordering the sources after filtering-splitting
  * Source ordering
  * Gmf from ruptures
  * Fixed a stupid bug with OQ_TERMINATE_JOB_WHEN_CELERY_IS_DOWN
  * Introduced a variable OQ_TERMINATE_JOB_WHEN_CELERY_IS_DOWN
  * The random seeds have now a default value of 42
  * Added a check for invalid quantile computations
  * Now hazard calculations can be deleted safely
  * Add a file openquake_worker.cfg to be read in the workers
  * Simplified the LOG_FORMAT by removing the name
  * Avoid an ugly error when no tasks are spawned
  * Added a view on the event loss table for convenience of analysis
  * Epsilon sampling feature
  * Distribute-by-rupture phase 2
  * Restored distribution-by-rupture in the event based calculator
  * Provide a good error message when a source model contains GSIMs not in the
    file gsim_logic_tree
  * Moved parse_config from the engine to commonlib
  * Added a test checking the existence of the __init__.py files and fixed the
    QA test classical/case_15
  * Refactored initialize_realizations and added a warning when
    num_samples > num_realizations
  * Fixed a missing import
  * Saving the rupture hypocenter fully into the database
  * Removed an offending ALTER OWNER
  * Source info table
  * Added a test for sampling a large source model logic tree
  * Hazard curves from gmfs
  * Removed num_sites and num_sources from job_stats
  * Removed redundant tests
  * Retrieved the correct output directly, not via an order by
  * Making use of commonlib.parallel in the engine
  * Enhanced qatest_1, so that it subsumes regression_1 and regression_2
  * Taking advantage of the new riskloaders in commonlib
  * Added a missing integer cast
  * Changed disagg/case_1 to use full enumeration
  * Fixed the ordering of the ruptures in the event based calculator
  * Fixed a bug in the GroundMotionValuesGetter
  * Reflected the API change in refactor-risk-model
  * Sent the tectonic region types with less sources first, and fixed
    an ordering bug in a QA test
  * Turn AMQPChannelExceptions into warnings
  * Hide the SES output from a scenario calculator
  * Add a debug flag to enable set -x in packager.sh
  * Better task spawning
  * Reflected the changes to the GmfComputer in hazardlib
  * Fixed the bug in the risk event based calculator with multiple realizations
  * Fix gmf duplication
  * Removed the need for logictree.enumerate_paths
  * Fixed a small bug
  * Removed a commonlib dependency breaking the oqcreate script
  * Now the indices of the filtered sites are stored in the
    ProbabilisticRupture table
  * Fixed another import
  * Fixed a wrong import
  * Moved logictree to commonlib and fixed all the tests
  * Removed the obsolete table hzrdr.ses and small refactoring
  * Tasks with fewer assets are submitted first
  * Better parallelization of the risk calculators
  * Reducing the celery timeout from 30s to 3s
  * Fixed a tricky bug in the scenario calculator with duplicate imts
  * Fixed the ScenarioExportTestCase by changing the position of the points
  * The scenario calculator is now block-size independent
  * Use only the relevant tectonic region types to build the GMPE logic tree
  * Fixed a broadcasting in the classical calculator
  * Saving memory on the controller node
  * Restored the source model sampling feature
  * Complex logic tree test
  * Solved the block size dependence in the risk calculators
  * Fixed a critical ordering bug
  * Changed the _do_run_calc signature
  * Avoid returning duplicated data in the classical calculator
  * Changed the order of the statements in 01-remove-cnode_stats.sql
  * Added a cache on the GSIMs for the probabilities of no exceedence in the
    classical calculator
  * Fix the export of GmfSets in the case of multiple source models
  * Fixed underflow error in postgres
  * Fixed a bug with celery ping
  * Avoid errors on signals when the engine is run through the server
  * Errors in a task are converted into a RuntimeError
  * Remove calculation unit
  * The IML must be extrapolated to zero for large poes
  * Log a warning when more than 80% of the memory is used
  * Refactored the hazard getters
  * Removed the SES table
  * Added a nice error message for far away sources
  * Add support in the engine for a local_settings.py
  * Send the site collection via rabbitmq, not via the database
  * Improvements to the CeleryNodeMonitor
  * Minimal tweaks to the risk calculators
  * Save the number of sites in JobStats as soon as it is available
  * Fix branch var to be compliant within the new CI git plugin
  * Restored the lost fine monitoring on the hazard getters
  * Cluster monitor
  * Celery check
  * Removed the obsolete table uiapi.cnode_stats
  * Make use of the light site collection introduced in hazardlib
  * Optimize the disaggregation calculator
  * Fix a memory leak of celery
  * Remove python-gdal and fix issue with postinst
  * Manual pickling/unpickling
  * Updates Copyright to 2014
  * The rupture tag must be unique
  * Turn SIGTERM into SIGINT
  * Remove another engine-server test script from pylint
  * Removed the dependency on the current working directory from
    utils_config_test
  * Replace README.txt with README.md in the packager script
  * Increase the tolerance in the disaggregation test
  * Readme merge
  * Avoid storing copies of the ruptures
  * Untrapped exceptions in oqtask give ugly error messages
  * Support for posting zipfiles to the engine-server
  * Using iter_native in celery
  * Added test for the loss_fraction exporter
  * Fixed a missing loss_type in export_loss_fraction_xml
  * Merging the engine server inside the engine repository
  * Removing ruptures phase 2
  * Restored qatest 1
  * Added tests for failing computations
  * Removed the progress handler from the engine
  * Better error and logging management
  * Exclude tests folder from pylint check
  * Fixing the build master_oq-engine #790
  * Ruptures are not read from the database anymore, only written
  * In development mode celery is automatically started/stopped together with
    the engine server
  * Remove common directory from risk demos
  * Remove duplication hazard risk
  * Removing the duplication run_hazard/run_risk in engine.py
  * Renamed directories and packages to be consistent with GEM conventions
  * Fixed test_initialize_sources
  * Getting a more uniform distribution of the tasks
  * Remove celery
  * Remove time_span from disaggregation calculator
  * Return the traceback from celery to the controller node
  * If there are no GMVs within the maximum distance for the given assets, the
    computation should not fail with an ugly error but print a warning
  * Better error management
  * Fixed a stupid error in compute_hazard_curves
  * Support for non-parametric sources
  * Fixed the issue of slow sources
  * Fixed the two upgrade scripts breaking the migration from 1.0 to 1.1
  * Add --export-hazard-outputs and --export-risk-outputs switches; also add
    geojson export for hazard curves
  * Light monitor
  * Set CELERY_MAX_CACHED_RESULTS = 1
  * Changed from relative path to full path
  * Fix the feature "import gmf scenario data from file"
  * version: remove warning for pkg install + git program installed case
  * Remove block_size and point_source_block_size
  * Move the unit tests inside the openquake.engine directory
  * Version visualization improvement
  * Added missing CASCADE on a DB migration script
  * Raised the tolerance in ClassicalHazardCase13TestCase
  * In the event based calculator split by ruptures, not by SES
  * BROKER_POOL_LIMIT is causing problem so set it to none
  * Split area sources
  * Force BROKER_POOL_LIMIT to 10
  * Fixed an upgrade script
  * Prefiltering sources in all calculators
  * Savaged the easy part of the work on the decouple-logic-trees branch
  * Changed the way hazard map are interpolated
  * Fixed a bug with static urls
  * Remove database related code
  * Removed hazard curve progress
  * Improved the IMT management in the engine by leveraging the new
    functionality in hazardlib
  * Configuration file for storing oq-platform connection parameters
  * Add loss type to risk outputs
  * Remove parsed source
  * Fix remove demos symlinks
  * gmf.lt_realization_id can be NULL
  * Fixed the _prep_geometry feature of Risk and Hazard calculations
  * Remove a reference to the removed view hzrdr.gmf_family
  * Engine-Server: support for multiple platform installations
  * Removed the complete_logic_tree flags
  * Fixed setup.py
  * Removed the SourceProgress table
  * New risk demos
  * Run a risk calculation
  * Remove validation on site models
  * Removed the rest of the stuff related to the supervisor
  * Removed the supervisor, redis, kombu and related stuff
  * Removed a wrong import
  * An import ordering issue is breaking Jenkins
  * Various small fixes for oq_create_db script
  * Do not register a progress handler if it is not passed
  * Engine Unit test fix
  * Geonode integration
  * Progress Bar support
  * Finally fixed the dependency from the blocksize in the event based
    calculator
  * A simple fix for engine_test.py
  * Replace numpy arrays with postgres array fields in output tables
  * Dump and restore Stochastic Event Set
  * Removed the old distribution and used parallelize as default distribution
    mechanism everywhere
  * Change the distribution in the risk calculators
  * Save in job_stats how much the database increased during the current
    computation
  * Removed calc_num task properly
  * Change dist classical
  * Improve the table job_stats
  * Now the CacheImporter infers the fields from the database, in the right
    order
  * Removed parsed_rupture_model from the db
  * The revoke command should not terminate the workers
  * Remove JobCompletedError
  * Override hazard investigation time in risk event based calculator
  * Companion of https://github.com/gem/oq-engine/pull/1298/
  * Companion of https://github.com/gem/oq-nrmllib/pull/116
  * Simplify schema
  * Filter the sources before storing them in the database
  * Improve the parallelize distribution
  * Fix disaggregation
  * Changed the distance in hazardlib
  * Improve memory consumption in the GMF calculation
  * The file with the exported disagg matrix must contain the poe in the name
  * The multiple sites QA test (classical/case_13) broke
  * Solve the dependency from the parameter concurrent_tasks
  * QA test for multiple sites
  * Cross domain ajax fix for view methods [r=matley] [f=*1234765]
  * Tweaks to make platform calcs work [r=matley] [f=*1234765]
  * Create job and calculation objects in a transaction
  * Make test fixtures optional
  * Get the list of the available magnitude scaling relationships at runtime
  * Save memory when exporting the GMF
  * Fixed a typo in an ordering query
  * Insured loss curves statistics
  * When exporting the GMF, we need to export the rupture tags, not the ids
  * Hazard Curve Parser import update [r=micheles] [f=*trivial]
  * To save space in the db and to avoid running into the text field size
    limit, change model_content.raw_content to store gzipped content
  * Add a tag to the ruptures
  * Change the dump/restore procedures to work with directories, not tarfiles
  * Fix risk QA tests fixtures
  * Documentation for the REST API
  * Fix hazard_curve_multi export path
  * Revise insured losses algorithm
  * Post-calculation migration
  * Correction of baseline DB revision
  * Review Risk demos
  * A couple of fixes to scenario tests
  * Compute standard deviation of losses
  * Validate time_event
  * Add 404 responses in the case of non-existent artifacts
  * Run calcs, part 2
  * Minor loss map export fix
  * Fix for installing source code via pip/git
  * Remove cache from HazardCurveGetterPerAsset
  * Changed an import from nrmllib
  * Pyflakes fixes to the calculators and engine module
  * Reading logic trees from DB - follow up (fix for a careless refactoring
    error)
  * Raise an error when no gmvs are available in a scenario computation
  * Small fix in dump_hazards.py: the filenames list contained duplicates
  * Add 'engine' functionality to disable the job supervisor
  * Read logic trees from DB (instead of the filesystem)
  * Extend forms.CharField to allow null values
  * Small fixes to the script restore_hazards.py
  * Update test fixtures used for risk scenario calculations
  * Trivial: Some small tweaks/cleanups
  * File parsing fix
  * Risk BaseCalculator refactoring
  * Run calculations via REST API (initial sketch)
  * Better input loading (update to 'engine' API)
  * Update Risk Event Based QA test
  * Fixed a very subtle bug with the ordering of sites
  * Added index to hzrdi.hazard_site
  * Updated tests to the new interface
    of 'openquake.engine.db.models.SiteCollection'
  * Compute ground motion values from Stochastic Event Set
    in a risk calculation
  * "List calc results" views
  * Misc. engine fixes to stabilize the build
  * Record all OQ software versions in oq_job
  * Export to path or file (not just path)
  * Minor fix to risk QA test collection
  * Engine API improvements
  * Hazard map GeoJSON export
  * Refactoring: moved risk calculation logic to risklib
  * GeoJSON loss map support
  * GeoJSON export prep
  * Include API version in URLs
  * 'calc info' views
  * Rough sketch of the 'list calculations' views
  * Export loss_fraction quantile fix
  * Fix 'hazard_curve_multi' export
  * Fix Risk QA test collection (nosetests)
  * Remove site_collection column from the database
  * Pack and risk demos LP: #1197737
  * Added more monitoring to the hazard calculators

 -- Matteo Nastasi (GEM Foundation) <nastasi@openquake.org>  Wed, 10 Dec 2014 11:17:03 +0100

python-oq-engine (1.0.0-1) precise; urgency=low

  * 'occupants' is now a float
  * Hazard curve import tool: updated NRML hazard curve parser
  * Made sure that the task_ids are stored in the performance table soon enough
    (LP: #1180271)
  * Added fixtures for risk tests
  * Some support to compute avg and std for the GMFs (LP: #1192413)
  * Renamed the GMF tables (LP: #1192512)
  * Kill running celery tasks on job failure (LP: #1180271)
  * Removed 'patches' folder
  * Event loss csv: fix delimiting character (LP: #1192179)
  * Fixed restore_hazards_test.py (LP: #1189772)
  * Fix restore hazards (LP: #1189772)
  * Fix risk/classical/case_3 (LP: #1190569)
  * Fix get_asset_chunk unit test
  * Added dumping of ses_collection/ses/ses_rupture (LP: #1189750)
  * Fixed the issue with sequences in restore_hazards.py (LP: #1189772)
  * Risk Probabilistic Event Based Calculator - QA Test
  * Fix the GMF export and tables (LP: #1169078,#1187413)
  * Some work to fix qa_tests/risk/event_based_bcr (LP: #1188497)
  * Run risk demos to test the package (LP: #1188117)
  * Update risk demos
  * renamed units -> number_of_units. Support for asset_category == "population"
    (LP: #1188104)
  * Fixed the z1pt0<->z2pt5 inversion problem (LP: #1186490)
  * Removed the special case for gmf_scenario
  * Exposure DB schema update (LP: #1185488)
  * Fix the site_data table to store one site per row; change gmf_agg to point
    to site_data (LP: #1184603)
  * Fix export of Benefit Cost Ratio calculator outputs. (LP: #1181182)
  * Inserted the GMFs with the CacheInserter instead of the BulkInserter
    (LP: #1184624)
  * Added better instrumentation to the hazard getters
  * Make the engine smart enough to infer the right block size (LP: #1183329)
  * New risk demos (LP: #1180698,#1181182)
  * Time event validation fix (LP: #1181235)
  * Unicode list cast fix
  * Implement distribution by SES in the event based hazard calculator
    (LP: #1040141)
  * Remove gmf scenario (LP: #1170628)
  * Purge gmf table (LP: #1170632)
  * Parallelize the queries of kind "insert into gmf agg" by using the standard
    mechanism (LP: #1178054)
  * Skipped hazard/event_based/case_4/test.py (LP: #1181908)
  * Remove the dependency from the gmf/gmf_set tables in the XML export
    procedure (LP: #1169078)
  * Saved memory in the hazard getters by returning only the distinct GMFs
    (LP: #1175941)
  * Fixed the case of no gmfcollections and cleaned up the post processing
    mechanism (LP: #1176887)
  * Filter the ruptures according to the maximum_distance criterium
    (LP: #1178571)
  * New hazard demos (LP: #1168756)
  * Parallelize insert into gmf_agg table (LP: #1178054)
  * Removed some verbose logs in debug mode (LP: #1170938)
  * lxc sandbox - improved CI with sandboxed source tests (LP: #1177319)
  * Report "calculation", not the job (LP: #1178583)
  * Fix performance_monitor_test.py on Mac OS X (LP: #1177403)
  * Remove config.gem files from demos
  * Vulnerability functions for contents, occupants and non-structural damage
    (LP: #1174231)
  * Improved the memory profiling (LP: #1175941)
  * Cleanup of the hazard getters and small improvements to help the performance
    analysis of risk calculators (LP: #1175941)
  * Add a facility to import hazard_curves from XML files (LP: #1175452)
  * Refactoring of risk calculators (LP: #1175702)
  * Added references to RiskCalculation model
  * --config-file option (LP: #1174316)
  * Update calls to risklib to the latest interface (LP: #1174301)
  * Event-Based Hazard: Better hazard curve / GMF validation (LP: #1167302)
  * Improved hazard doc
  * CONTRIBUTORS.txt
  * DB cleanup
  * --optimize-source-model pre-processing option (LP: #1096867)
  * Relax validation rules on interest rate for benefit-cost ratio analysis
    (LP: #1172324)
  * Support non-unique taxonomy -> IMT association across different
    vulnerability files (LP: #1171782)
  * Point source block size (LP: #1096867)
  * Use "hazard curve multi imt" also when all the realizations are considered
    (LP: #1171389)
  * Fix aggregate loss curve computation (LP: #1171361)
  * Add instrumentation via the EnginePerformanceMonitor to all the calculators
    (LP: #1171060)
  * Replaced run_job_sp with run_hazard_job (LP: #1153512)
  * Cleanup input reuse
  * Simplify hazard getter query
  * Add a forgotten constrain ON DELETE CASCADE on the table gmf_agg
    (LP: #1170637)
  * Mean loss curve computation updated (LP: #1168454,#1169886,#1170630)
  * Changed the generation of hazard_curves to use the gmf_agg table
    (LP: #1169703)
  * Add geospatial index on gmf_agg
  * Fix hazard map and UHS export filenames (include PoE) (LP: #1169988)
  * Lower the parameter ses_per_logic_tree_path in the event_based QA tests to
    make them much faster (LP: #1169883)
  * Fix Event based mean loss curve computation (LP: #1168454)
  * An attempt to solve the memory occupation issue for the event_based risk
    calculator (LP: #1169577)
  * Update event based mean/quantile loss curve computation (LP: #1168454)
  * Fix disagg export file name (LP: #1163276)
  * Include 'investigation_time' in exported UHS XML (LP: #1169106)
  * Raise warnings when invalid/unknown/unnecessary params are specified
    (LP: #1164324)
  * Fix characteristic fault rupture serialization (LP: #1169069)
  * Fixed a bug in event_based/core_test.py due to the version of mock used
    (LP: #1167310)
  * Make sure the generated XML are valid according to NRML (LP: #1169106)
  * Fix the tests of the event_based depending on random number details
    (LP: #1167310)
  * Scenario risk is using "default" connection on a cluster (LP: #1167969)
  * Add a mechanism to populate the db from CSV files, without the need to run
    a fake calculation (LP: #1167310,#1167693)
  * Source model NRML to hazardlib conversion now throws useful error messages
    (LP: #1154512)
  * Organization of hazard exports (LP: #1163276)
  * Some trivial optimizations in Risk Event Based calculator
  * Do not use 'default' user on raw cursors. (LP: #1167776)
  * Removed a bunch of old test fixtures
  * release updated
  * hazard curves in multiple imts (LP: #1160427)
  * Critical fix to disaggregation interpolation (LP: #1167245)
  * Fix setup.py version number
  * Fix char source logic tree validation (LP: #1166756)
  * Update version to 1.0
  * Reflect latest interface changes in risklib (LP: #1166252)
  * Event base performance (LP: #1168233)
  * Fix a "reproducibility" issue when getting hazard sites from exposure
    (LP: #1163818)
  * Disaggregation in event based risk calculator (LP: #1160993)
  * Read 'sites' from 'sites_csv' (LP: #1097618)
  * add debconf tool to manage postgresql.conf file modification
  * Issue 1160993 (LP: #1160993,#1160845)
  * Importing GMF from XML: step 2 (LP: #1160398)
  * Disaggregation of losses by taxonomy (LP: #1160845)
  * Vulnerability model validation (LP: #1157072)
  * Big docs cleanup
  * Mean and quantile Loss map support (LP: #1159865)
  * Event-Based Hazard: Save multi-surface ruptures (LP: #1144225)
  * Fix loss curve export (LP: #1157072)
  * Fix an incorrect parameter in event-based hazard QA tests, cases 2 and 4
  * end-to-end qa tests for Scenario Risk and Scenario Damage
  * Trivial fix for setup.py
  * New E2E regression tests
  * Updated QA tests due to change in risklib
  * Engine cleanup
  * Characteristic source logic tree support (LP: #1144225)
  * Added a script to dump the hazard outputs needed for the risk (LP: #1156998)
  * Remove complete logic tree flags when redundant (LP: #1155904)
  * Do not read risk inputs from fylesystem but from ModelContent
  * Remove --force-inputs feature (LP: #1154552)
  * UHS Export (LP: #1082312)
  * UHS post-processing (LP: #1082312)
  * Fragility model using structure dependent IMT (LP: #1154549)
  * Correct bin/openquake help string for --log-level
  * Hazard post-processing code cleanup (LP: #1082312)
  * Allow Event-Based hazard post-processing to run without celery
  * More event-based hazard QA tests (LP: #1088864)
  * Real errors are masked in the qa_test since the real computation runs in a
    subprocess (LP: #1153512)
  * Minor simplification of the hazard_getter query
  * Correlation model qa tests (LP: #1097646)
  * Vulnerability model using structure dependent intensity measure types
    (LP: #1149270)
  * Fix a broken scenario hazard export test
  * Support for Characteristic Fault Sources (LP: #1144225)
  * Added a missing KILOMETERS_TO_METERS conversion in the hazard_getters
  * Average Losses (LP: #1152237)
  * Improved the error message for unavailable gsims
  * Companion changes to https://github.com/gem/oq-risklib/pull/38
  * Fix 1144741 (LP: #1144741)
  * Fix 1144388 (LP: #1144388)
  * Fixed ordering bug in the XML export of gmf_scenario (LP: #1152172)
  * Don't save hazard curves to the DB which are all zeros (LP: #1096926)
  * Add hazard nose attribute to the hazard QA test
  * Avoid fully qualified name in the XML <uncertaintyModel> tag (LP: #1116398)
  * Fix Scenario Risk calculator
  * New CLI functionality: delete old calculations (LP: #1117052)
  * DB security cleanup (LP: #1117052)
  * Event-Based Hazard Spatial Correlation QA tests (LP: #1099467)
  * Correct OQ engine version in db script
  * Preloaded exposure (LP: #1132902)
  * 1132708 and 1132731 (LP: #1132731)
  * Stabilize classical hazard QA test case 11
  * DB schema bootstrap script now runs silently by default
  * Fix aggregate loss export test
  * Fix a broken disagg/core test
  * Easy hazard getters optimization (LP: #1132708)
  * Fix progress risk
  * Event loss tables (LP: #1132699)
  * Fix the memory occupation issue for the scenario_risk calculator
    (LP: #1132018,#1132017)
  * Performance monitor to measure times and memory occupation of bottleneck
    code (LP: #1132017)
  * Scenario insured losses
  * Version fix (already present fix in master, add a test to verify it)
  * Classical Hazard QA test, SA IMT case (LP: #1073591)
  * Optimize hazard curve insertion (LP: #1100332)
  * updates due to the latest risklib api changes
  * Fixed the bug introduced by change the location field from Geometry to
    Geography
  * "openquake --version broked" fix
  * Fixed bug in the distribution of the realizations logic
  * Simplified the hazard getters so that they are pickleable without effort
  * Update to disaggregation equation (LP: #1116262)
  * Scenario Aggregated Loss
  * Risk maximum distance (LP: #1095582)
  * Add timestamps to calculation summary output (LP: #1129271)
  * More efficient hazard curve update transactions. (LP: #1121825)
  * Scenario risk tests
  * Added parameter taxonomies_from_fragility_model (LP: #1122817)
  * Add a check for missing taxonomies in the scenario_damage calculator
    (LP: #1122817)
  * Add '_update_progress' for clearer profiling (LP: #1121825)
  * Removed many global dictionaries and adopted a convention-over-configuration
    approach
  * Generation of ground motion fields only within a certain distance from the
    rupture (LP: #1121940)
  * Link between Rupture / Stochastic Event Set and Ground motion field outputs
    (LP: #1119553)
  * Fixed the qa_test for scenario_damage
  * Fix HazardCalculation.get_imts()
  * Donot save absolute losses (LP: #1096881)
  * Scenario hazard: fix a reference to the site collection
  * Fixes scenario hazard correlation
  * Scenario risk
  * Changed DmgState to have a foreign key to OqJob, not to Output; also removed
    the CollapseMap special treatment (LP: #1100371)
  * Drop upload table
  * Remove several global dictionaries from the engine
  * Mean and quantile Loss curve computation (LP: #1101270)
  * Cache the SiteCollection to avoid redundant recreation (LP: #1096915)
  * Scenario hazard correlation model (LP: #1097646)

 -- Matteo Nastasi (GEM Foundation) <nastasi@openquake.org>  Mon, 24 Jun 2013 17:39:07 +0200

python-oq-engine (0.9.1-1) precise; urgency=low

  * upstream release

 -- Matteo Nastasi (GEM Foundation) <nastasi@openquake.org>  Mon, 11 Feb 2013 11:00:54 +0100

python-oq-engine (0.8.3-3) precise; urgency=low

  * Add missing monitor.py source

 -- Muharem Hrnjadovic <mh@foldr3.com>  Tue, 23 Oct 2012 10:16:18 +0200

python-oq-engine (0.8.3-2) precise; urgency=low

  * Use arch-independent JAVA_HOME env. variable values (LP: #1069804)

 -- Muharem Hrnjadovic <mh@foldr3.com>  Mon, 22 Oct 2012 15:30:39 +0200

python-oq-engine (0.8.3-1) precise; urgency=low

  * upstream release

 -- Muharem Hrnjadovic <mh@foldr3.com>  Fri, 19 Oct 2012 19:53:00 +0200

python-oq-engine (0.8.2-5) precise; urgency=low

  * Make sure the vs30_type param is capitalized (LP: #1050792)

 -- Muharem Hrnjadovic <mh@foldr3.com>  Fri, 21 Sep 2012 12:01:34 +0200

python-oq-engine (0.8.2-4) precise; urgency=low

  * fix JAVA_HOME value so it works in ubuntu 12.04 LTS (LP: #1051941)

 -- Muharem Hrnjadovic <mh@foldr3.com>  Mon, 17 Sep 2012 14:52:12 +0200

python-oq-engine (0.8.2-3) precise; urgency=low

  * Insured loss probabilistic event based calculator (LP: #1045318)

 -- Muharem Hrnjadovic <mh@foldr3.com>  Wed, 05 Sep 2012 09:22:36 +0200

python-oq-engine (0.8.2-2) precise; urgency=low

  * remove namespace/module ambiguity

 -- Muharem Hrnjadovic <mh@foldr3.com>  Tue, 04 Sep 2012 17:08:17 +0200

python-oq-engine (0.8.2-1) precise; urgency=low

  * Upstream release (LP: #1045214)

 -- Muharem Hrnjadovic <mh@foldr3.com>  Tue, 04 Sep 2012 08:52:53 +0200

python-oq-engine (0.8.1-5) precise; urgency=low

  * rm threaded serialization patch (since it increases overall run time)

 -- Muharem Hrnjadovic <mh@foldr3.com>  Wed, 25 Jul 2012 17:01:32 +0200

python-oq-engine (0.8.1-4) precise; urgency=low

  * Try threaded serialization in order to fix performance regression
    (LP: #1027874)

 -- Muharem Hrnjadovic <mh@foldr3.com>  Mon, 23 Jul 2012 13:21:32 +0200

python-oq-engine (0.8.1-3) precise; urgency=low

  * Fix import exception when DJANGO_SETTINGS_MODULE is not set (LP: #1027776)

 -- Muharem Hrnjadovic <mh@foldr3.com>  Mon, 23 Jul 2012 09:08:01 +0200

python-oq-engine (0.8.1-2) precise; urgency=low

  * Fix for region discretization bug (LP: #1027041)

 -- Muharem Hrnjadovic <mh@foldr3.com>  Sun, 22 Jul 2012 10:12:25 +0200

python-oq-engine (0.8.1-1) precise; urgency=low

  * new upstream release (LP: #1027030)

 -- Muharem Hrnjadovic <mh@foldr3.com>  Fri, 20 Jul 2012 15:06:18 +0200

python-oq-engine (0.7.0-4) precise; urgency=low

  * fix typo in oq_restart script (LP: #994565)

 -- Muharem Hrnjadovic <mh@foldr3.com>  Fri, 04 May 2012 15:01:54 +0200

python-oq-engine (0.7.0-3) precise; urgency=low

  * Correct the version displayed by OpenQuake (on demand).

 -- Muharem Hrnjadovic <mh@foldr3.com>  Fri, 04 May 2012 08:20:18 +0200

python-oq-engine (0.7.0-2) oneiric; urgency=low

  * Fix bug in the classical PSHA calculator (LP: #984055)

 -- Muharem Hrnjadovic <mh@foldr3.com>  Wed, 02 May 2012 22:00:59 +0200

python-oq-engine (0.7.0-1) oneiric; urgency=low

  * Upstream release, rev. 0.7.0

 -- Muharem Hrnjadovic <mh@foldr3.com>  Wed, 02 May 2012 21:34:03 +0200

python-oq-engine (0.6.1-9) oneiric; urgency=low

  * Fix db router config for the oqmif schema (LP: #993256)

 -- Muharem Hrnjadovic <mh@foldr3.com>  Wed, 02 May 2012 15:23:40 +0200

python-oq-engine (0.6.1-8) oneiric; urgency=low

  * Re-apply fix for ERROR: role "oq_ged4gem" does not exist (LP: #968056)

 -- Muharem Hrnjadovic <mh@foldr3.com>  Wed, 02 May 2012 10:23:40 +0200

python-oq-engine (0.6.1-7) oneiric; urgency=low

  * delete obsolete .pyc files in /usr/openquake (LP: #984912)

 -- Muharem Hrnjadovic <mh@foldr3.com>  Thu, 19 Apr 2012 10:28:45 +0200

python-oq-engine (0.6.1-6) oneiric; urgency=low

  * Remove spurious 'oqmif' db user from settings.py (LP: #980769)

 -- Muharem Hrnjadovic <mh@foldr3.com>  Fri, 13 Apr 2012 14:35:54 +0200

python-oq-engine (0.6.1-5) oneiric; urgency=low

  * Pass the postgres port to the 'createlang' command as well.

 -- Muharem Hrnjadovic <mh@foldr3.com>  Fri, 13 Apr 2012 10:37:26 +0200

python-oq-engine (0.6.1-4) oneiric; urgency=low

  * Fix psql invocation.

 -- Muharem Hrnjadovic <mh@foldr3.com>  Fri, 13 Apr 2012 06:01:12 +0200

python-oq-engine (0.6.1-3) oneiric; urgency=low

  * Support machines with multiple postgres versions (LP: #979881)

 -- Muharem Hrnjadovic <mh@foldr3.com>  Fri, 13 Apr 2012 05:49:41 +0200

python-oq-engine (0.6.1-2) oneiric; urgency=low

  * Fix oq_restart_workers script so it uses the correct db table (oq_job)

 -- Muharem Hrnjadovic <mh@foldr3.com>  Wed, 04 Apr 2012 11:29:36 +0200

python-oq-engine (0.6.1-1) oneiric; urgency=low

  * OpenQuake 0.6.1 upstream release (LP: #971541)

 -- Muharem Hrnjadovic <mh@foldr3.com>  Tue, 03 Apr 2012 08:52:39 +0200

python-oq-engine (0.6.0-15) oneiric; urgency=low

  * Support machines with multiple postgres versions (LP: #979881)

 -- Muharem Hrnjadovic <mh@foldr3.com>  Thu, 12 Apr 2012 18:56:58 +0200

python-oq-engine (0.6.0-14) oneiric; urgency=low

  * Improved version string, post-installation actions

 -- Muharem Hrnjadovic <mh@foldr3.com>  Fri, 30 Mar 2012 17:21:40 +0200

python-oq-engine (0.6.0-13) oneiric; urgency=low

  * proper fix for GMF serialization problem (LP: #969014)

 -- Muharem Hrnjadovic <mh@foldr3.com>  Fri, 30 Mar 2012 15:14:41 +0200

python-oq-engine (0.6.0-12) oneiric; urgency=low

  * Fix GMF serialization in the hazard event based calculator (LP: #969014)

 -- Muharem Hrnjadovic <mh@foldr3.com>  Fri, 30 Mar 2012 12:15:44 +0200

python-oq-engine (0.6.0-11) oneiric; urgency=low

  * Fix ERROR: role "oq_ged4gem" does not exist (LP: #968056)

 -- Muharem Hrnjadovic <mh@foldr3.com>  Thu, 29 Mar 2012 10:44:23 +0200

python-oq-engine (0.6.0-10) oneiric; urgency=low

  * Fix BaseHazardCalculator, so self.calc gets initialized.

 -- Muharem Hrnjadovic <mh@foldr3.com>  Fri, 23 Mar 2012 07:20:47 +0100

python-oq-engine (0.6.0-9) oneiric; urgency=low

  * Turn off accidental worker-side logic tree processing (LP: #962788)

 -- Muharem Hrnjadovic <mh@foldr3.com>  Fri, 23 Mar 2012 06:27:36 +0100

python-oq-engine (0.6.0-8) oneiric; urgency=low

  * Package tested and ready for deployment.

 -- Muharem Hrnjadovic <mh@foldr3.com>  Tue, 20 Mar 2012 15:54:31 +0100

python-oq-engine (0.6.0-7) oneiric; urgency=low

  * All demos pass, rebuild this package

 -- Muharem Hrnjadovic <mh@foldr3.com>  Wed, 07 Mar 2012 18:12:26 +0100

python-oq-engine (0.6.0-6) oneiric; urgency=low

  * Another db user fix

 -- Muharem Hrnjadovic <mh@foldr3.com>  Wed, 07 Mar 2012 17:18:31 +0100

python-oq-engine (0.6.0-5) oneiric; urgency=low

  * Fix database users

 -- Muharem Hrnjadovic <mh@foldr3.com>  Wed, 07 Mar 2012 16:39:49 +0100

python-oq-engine (0.6.0-4) oneiric; urgency=low

  * Fix distro series

 -- Muharem Hrnjadovic <mh@foldr3.com>  Wed, 07 Mar 2012 09:25:57 +0100

python-oq-engine (0.6.0-3) precise; urgency=low

  * Added license file

 -- Muharem Hrnjadovic <mh@foldr3.com>  Wed, 07 Mar 2012 08:35:12 +0100

python-oq-engine (0.6.0-2) oneiric; urgency=low

  * added sample celeryconfig.py file

 -- Muharem Hrnjadovic <mh@foldr3.com>  Mon, 05 Mar 2012 20:07:23 +0100

python-oq-engine (0.6.0-1) oneiric; urgency=low

  * OpenQuake rev. 0.6.0 upstream release (LP: #946879)
  * add postgresql-plpython-9.1 dependency (LP: #929429)

 -- Muharem Hrnjadovic <mh@foldr3.com>  Mon, 05 Mar 2012 11:05:22 +0100

python-oq-engine (0.5.1-2) oneiric; urgency=low

  * add postrm script (LP: #906613)

 -- Muharem Hrnjadovic <mh@foldr3.com>  Thu, 02 Feb 2012 13:00:06 +0100

python-oq-engine (0.5.1-1) oneiric; urgency=low

  * 0.5.1 upstream release (LP: #925339)

 -- Muharem Hrnjadovic <mh@foldr3.com>  Thu, 02 Feb 2012 10:11:58 +0100

python-oq-engine (0.5.0-9) oneiric; urgency=low

  * Fix error resulting from backporting code.

 -- Muharem Hrnjadovic <mh@foldr3.com>  Wed, 25 Jan 2012 16:27:49 +0100

python-oq-engine (0.5.0-8) oneiric; urgency=low

  * Fix hazard map serialization failure (LP: #921604)

 -- Muharem Hrnjadovic <mh@foldr3.com>  Wed, 25 Jan 2012 16:06:54 +0100

python-oq-engine (0.5.0-7) oneiric; urgency=low

  * Remove one last 'sudo' from db setup script

 -- Muharem Hrnjadovic <mh@foldr3.com>  Wed, 25 Jan 2012 12:17:35 +0100

python-oq-engine (0.5.0-6) oneiric; urgency=low

  * NRML files are written only once (LP: #914614)
  * optimize parallel results collection (LP: #914613)
  * fix "current realization" progress counter value (LP: #914477)

 -- Muharem Hrnjadovic <mh@foldr3.com>  Thu, 19 Jan 2012 15:16:51 +0100

python-oq-engine (0.5.0-5) oneiric; urgency=low

  * Revert to the usual database user names.

 -- Muharem Hrnjadovic <mh@foldr3.com>  Tue, 10 Jan 2012 10:49:49 +0100

python-oq-engine (0.5.0-4) oneiric; urgency=low

  * Remove "sudo" from db setup script (LP: #914139)

 -- Muharem Hrnjadovic <mh@foldr3.com>  Tue, 10 Jan 2012 08:18:14 +0100

python-oq-engine (0.5.0-3) oneiric; urgency=low

  * Fix demo files.

 -- Muharem Hrnjadovic <mh@foldr3.com>  Mon, 09 Jan 2012 21:10:08 +0100

python-oq-engine (0.5.0-2) oneiric; urgency=low

  * Calculation and serialization are to be carried out in parallel
    (LP: #910985)

 -- Muharem Hrnjadovic <mh@foldr3.com>  Mon, 09 Jan 2012 15:53:05 +0100

python-oq-engine (0.5.0-1) oneiric; urgency=low

  * Prepare rel. 0.5.0 of python-oq-engine (LP: #913540)
  * set JAVA_HOME for celeryd (LP: #911697)

 -- Muharem Hrnjadovic <mh@foldr3.com>  Mon, 09 Jan 2012 07:15:31 +0100

python-oq-engine (0.4.6-11) oneiric; urgency=low

  * Facilitate java-side kvs connection caching
    (LP: #894261, #907760, #907993).

 -- Muharem Hrnjadovic <mh@foldr3.com>  Mon, 02 Jan 2012 13:42:42 +0100

python-oq-engine (0.4.6-10) oneiric; urgency=low

  * Only use one amqp log handler per celery worker (LP: #907360).

 -- Muharem Hrnjadovic <mh@foldr3.com>  Mon, 02 Jan 2012 13:10:50 +0100

python-oq-engine (0.4.6-9) oneiric; urgency=low

  * add a debian/preinst script that makes sure we have no garbage
    from previous package installation lying around (LP: #906613).

 -- Muharem Hrnjadovic <mh@foldr3.com>  Tue, 20 Dec 2011 10:43:12 +0100

python-oq-engine (0.4.6-8) oneiric; urgency=low

  * Repackage 0.4.6-6 (no asynchronous classical PSHA code)
    for oneiric (also fix the postgres-9.1 issues).

 -- Muharem Hrnjadovic <mh@foldr3.com>  Fri, 16 Dec 2011 11:34:47 +0100

python-oq-engine (0.4.6-6) oneiric; urgency=low

  * Make sure /var/lib/openquake/disagg-results exists and has an
    appropriate owner and permissions (LP: #904659)

 -- Muharem Hrnjadovic <mh@foldr3.com>  Thu, 15 Dec 2011 12:26:28 +0100

python-oq-engine (0.4.6-5) natty; urgency=low

  * Make sure the demos that were broken in 0.4.6 are not installed
    (LP: #901112)

 -- Muharem Hrnjadovic <mh@foldr3.com>  Fri, 09 Dec 2011 16:40:50 +0100

python-oq-engine (0.4.6-4) natty; urgency=low

  * Tolerate the failure of chown and/or chmod on /var/lib/openquake
    (LP: #902083)

 -- Muharem Hrnjadovic <mh@foldr3.com>  Fri, 09 Dec 2011 10:38:46 +0100

python-oq-engine (0.4.6-3) natty; urgency=low

  * Remove UHS changes in order to fix python-java-bridge failures
    (LP: #900617)

 -- Muharem Hrnjadovic <mh@foldr3.com>  Fri, 09 Dec 2011 07:51:19 +0100

python-oq-engine (0.4.6-2) oneiric; urgency=low

  * Add missing dependency, python-h5py (LP: #900300)

 -- Muharem Hrnjadovic <mh@foldr3.com>  Mon, 05 Dec 2011 15:09:37 +0100

python-oq-engine (0.4.6-1) oneiric; urgency=low

  * Upstream release (LP: #898634)
  * Make postgres dependencies less version dependent (LP: #898622)

 -- Muharem Hrnjadovic <mh@foldr3.com>  Mon, 05 Dec 2011 10:51:46 +0100

python-oq-engine (0.4.4-19) oneiric; urgency=low

  * Functions called from celery tasks should not make use of logic trees
    (LP: #880743)

 -- Muharem Hrnjadovic <mh@foldr3.com>  Mon, 24 Oct 2011 14:37:41 +0200

python-oq-engine (0.4.4-18) oneiric; urgency=low

  * Add python-setuptools as a python-oq-engine dependency (LP: #877915)

 -- Muharem Hrnjadovic <mh@foldr3.com>  Sun, 23 Oct 2011 18:29:41 +0200

python-oq-engine (0.4.4-17) oneiric; urgency=low

  * Refresh the demos and make sure the newest ones are always installed
    under /usr/openquake/demos

 -- Muharem Hrnjadovic <mh@foldr3.com>  Sun, 23 Oct 2011 18:12:59 +0200

python-oq-engine (0.4.4-16) oneiric; urgency=low

  * Remove superfluous OPENQUAKE_ROOT import.

 -- Muharem Hrnjadovic <mh@foldr3.com>  Sun, 23 Oct 2011 16:42:17 +0200

python-oq-engine (0.4.4-15) oneiric; urgency=low

  * Added the python code needed for the new logic tree implementation
    (LP: #879451)

 -- Muharem Hrnjadovic <mh@foldr3.com>  Sun, 23 Oct 2011 12:27:15 +0200

python-oq-engine (0.4.4-14) oneiric; urgency=low

  * leave exceptions raised by celery tasks alone (LP: #878736)

 -- Muharem Hrnjadovic <mh@foldr3.com>  Thu, 20 Oct 2011 12:30:50 +0200

python-oq-engine (0.4.4-13) oneiric; urgency=low

  * Avoid failures while reraising exceptions (LP: #877992)

 -- Muharem Hrnjadovic <mh@foldr3.com>  Wed, 19 Oct 2011 15:03:58 +0200

python-oq-engine (0.4.4-12) natty; urgency=low

  * Impose upper limit on JVM memory usage (LP: #821002)

 -- Muharem Hrnjadovic <mh@foldr3.com>  Mon, 17 Oct 2011 17:35:40 +0200

python-oq-engine (0.4.4-11) oneiric; urgency=low

  * add python-oq-engine_0.4.4.orig.tar.gz to upload

 -- Muharem Hrnjadovic <mh@foldr3.com>  Fri, 14 Oct 2011 11:57:11 +0200

python-oq-engine (0.4.4-10) oneiric; urgency=low

  * Ubuntu 11.10 upload.

 -- Muharem Hrnjadovic <mh@foldr3.com>  Fri, 14 Oct 2011 11:37:17 +0200

python-oq-engine (0.4.4-9) natty; urgency=low

  * 'new_in_this_release' files apply to latest upgrade (LP: #873205)

 -- Muharem Hrnjadovic <mh@foldr3.com>  Thu, 13 Oct 2011 10:36:04 +0200

python-oq-engine (0.4.4-8) natty; urgency=low

  * Make sure all demo files are unzipped (LP: #872816)

 -- Muharem Hrnjadovic <mh@foldr3.com>  Thu, 13 Oct 2011 10:17:08 +0200

python-oq-engine (0.4.4-7) natty; urgency=low

  * More robust detection of the 'openquake' system group (LP #872814)

 -- Muharem Hrnjadovic <mh@foldr3.com>  Wed, 12 Oct 2011 14:37:40 +0200

python-oq-engine (0.4.4-6) natty; urgency=low

  * make the demo files writable by owner *and* group.

 -- Muharem Hrnjadovic <mh@foldr3.com>  Tue, 11 Oct 2011 16:09:51 +0200

python-oq-engine (0.4.4-5) natty; urgency=low

  * Remove unneeded database users (LP #872277)
  * fix smoketests (add DEPTHTO1PT0KMPERSEC, VS30_TYPE parameter defaults)

 -- Muharem Hrnjadovic <mh@foldr3.com>  Tue, 11 Oct 2011 15:48:20 +0200

python-oq-engine (0.4.4-4) natty; urgency=low

  * turn off -x flag in debian/postinst
  * unzip the example files in /usr/openquake/demos

 -- Muharem Hrnjadovic <mh@foldr3.com>  Tue, 11 Oct 2011 14:55:30 +0200

python-oq-engine (0.4.4-3) natty; urgency=low

  * fix lintian warning

 -- Muharem Hrnjadovic <mh@foldr3.com>  Tue, 11 Oct 2011 14:26:25 +0200

python-oq-engine (0.4.4-2) natty; urgency=low

  * Use dh_installexamples to include the smoketests in the package.

 -- Muharem Hrnjadovic <mh@foldr3.com>  Tue, 11 Oct 2011 12:23:06 +0200

python-oq-engine (0.4.4-1) natty; urgency=low

  * fix permissions for config files in /etc/openquake (LP #850766)
  * be more intelligent about pg_hba.conf files (LP #848579)
  * add smoke tests to the package (LP #810982)

 -- Muharem Hrnjadovic <mh@foldr3.com>  Tue, 11 Oct 2011 11:47:30 +0200

python-oq-engine (0.4.3-21) natty; urgency=low

  * Remove unneeded dependency on fabric (LP: #852004)

 -- Muharem Hrnjadovic <mh@foldr3.com>  Fri, 16 Sep 2011 20:47:49 +0000

python-oq-engine (0.4.3-20) natty; urgency=low

  * Shut down celery prior to restarting postgres and setting up the database
    (LP: #846388)

 -- Muharem Hrnjadovic <mh@foldr3.com>  Sat, 10 Sep 2011 19:47:56 +0200

python-oq-engine (0.4.3-19) natty; urgency=low

  * Close all db connections in order to prevent package upgrade failures
   (LP: 846279)

 -- Muharem Hrnjadovic <mh@foldr3.com>  Sat, 10 Sep 2011 09:37:34 +0200

python-oq-engine (0.4.3-18) natty; urgency=low

  * declare the "include_defaults" flag in the openquake script (LP: #845994)

 -- Muharem Hrnjadovic <mh@foldr3.com>  Fri, 09 Sep 2011 22:38:40 +0200

python-oq-engine (0.4.3-17) natty; urgency=low

  * package the correct software revision (LP: #845583)

 -- Muharem Hrnjadovic <mh@foldr3.com>  Fri, 09 Sep 2011 15:00:05 +0200

python-oq-engine (0.4.3-16) natty; urgency=low

  * Add all required db users to pg_hba.conf (LP: #845461)

 -- Muharem Hrnjadovic <mh@foldr3.com>  Fri, 09 Sep 2011 11:25:41 +0200

python-oq-engine (0.4.3-15) natty; urgency=low

  * Remove obsolete dependency on python-geoalchemy (LP: #845439)

 -- Muharem Hrnjadovic <mh@foldr3.com>  Fri, 09 Sep 2011 10:25:25 +0200

python-oq-engine (0.4.3-14) natty; urgency=low

  * turn off 'set -x' in debian/postinst

 -- Muharem Hrnjadovic <mh@foldr3.com>  Fri, 09 Sep 2011 07:18:34 +0200

python-oq-engine (0.4.3-13) natty; urgency=low

  * Better detection of postgresql-8.4

 -- Muharem Hrnjadovic <mh@foldr3.com>  Fri, 09 Sep 2011 07:16:11 +0200

python-oq-engine (0.4.3-12) natty; urgency=low

  * detect the absence of the rabbitmq and postgres services and refrain
    from the corresponding initialization actions  (LP: #845344)

 -- Muharem Hrnjadovic <mh@foldr3.com>  Fri, 09 Sep 2011 06:47:32 +0200

python-oq-engine (0.4.3-11) natty; urgency=low

  * Fix logging sink configuration file and location.

 -- Muharem Hrnjadovic <mh@foldr3.com>  Wed, 07 Sep 2011 14:31:51 +0200

python-oq-engine (0.4.3-10) natty; urgency=low

  * Fix database user/permissions for admin schema.

 -- Muharem Hrnjadovic <mh@foldr3.com>  Wed, 07 Sep 2011 14:07:30 +0200

python-oq-engine (0.4.3-9) natty; urgency=low

  * turn off 'set -x' in debian/postinst

 -- Muharem Hrnjadovic <mh@foldr3.com>  Tue, 06 Sep 2011 17:44:37 +0200

python-oq-engine (0.4.3-8) natty; urgency=low

  * Fixed database (user) setup and general breakage (LP: #842472)

 -- Muharem Hrnjadovic <mh@foldr3.com>  Tue, 06 Sep 2011 17:42:51 +0200

python-oq-engine (0.4.3-7) natty; urgency=low

  * Fix database (user) setup (LP: #842472)
  * Copy configuration file to /etc/openquake (LP: #842468)

 -- Muharem Hrnjadovic <mh@foldr3.com>  Tue, 06 Sep 2011 15:34:17 +0200

python-oq-engine (0.4.3-6) natty; urgency=low

  * Delay the import of openquake.engine.job to allow the user to see the version
    and/or help without errors (LP: #842604)

 -- Muharem Hrnjadovic <mh@foldr3.com>  Tue, 06 Sep 2011 14:37:06 +0200

python-oq-engine (0.4.3-5) natty; urgency=low

  * Copy configuration file to /usr/openquake (LP: #842468)

 -- Muharem Hrnjadovic <mh@foldr3.com>  Tue, 06 Sep 2011 11:45:55 +0200

python-oq-engine (0.4.3-4) natty; urgency=low

  * Fix 'Architecture' field in debian/control.

 -- Muharem Hrnjadovic <mh@foldr3.com>  Mon, 05 Sep 2011 21:35:10 +0200

python-oq-engine (0.4.3-3) natty; urgency=low

  * Add Django as a dependency (LP: #830974)

 -- Muharem Hrnjadovic <mh@foldr3.com>  Mon, 05 Sep 2011 21:33:01 +0200

python-oq-engine (0.4.3-2) natty; urgency=low

  * Make db error detection smarter (LP: #819710)

 -- Muharem Hrnjadovic <mh@foldr3.com>  Mon, 05 Sep 2011 21:30:16 +0200

python-oq-engine (0.4.3-1) natty; urgency=low

  * Upstream release (LP: #839424)

 -- Muharem Hrnjadovic <mh@foldr3.com>  Mon, 05 Sep 2011 18:13:42 +0200

python-oq-engine (0.4.1-12) natty; urgency=low

  * Better error detection for schema creation output (LP #819710)
  * Remove unneeded python-guppy dependency (LP #826487)

 -- Muharem Hrnjadovic <mh@foldr3.com>  Mon, 15 Aug 2011 03:16:43 +0200

python-oq-engine (0.4.1-11) natty; urgency=low

  * Add the cache garbage collector script (LP #817541)

 -- Muharem Hrnjadovic <mh@foldr3.com>  Thu, 28 Jul 2011 16:56:33 +0200

python-oq-engine (0.4.1-10) natty; urgency=low

  * The name of the default db should be 'openquake'

 -- Muharem Hrnjadovic <mh@foldr3.com>  Tue, 26 Jul 2011 15:47:18 +0200

python-oq-engine (0.4.1-9) natty; urgency=low

  * postgresql reload after pg_hba.conf modification was missing

 -- Muharem Hrnjadovic <mh@foldr3.com>  Tue, 26 Jul 2011 15:28:52 +0200

python-oq-engine (0.4.1-8) natty; urgency=low

  * log4j.properties needs to live in the openquake source code tree
    (LP #816397)

 -- Muharem Hrnjadovic <mh@foldr3.com>  Tue, 26 Jul 2011 14:52:20 +0200

python-oq-engine (0.4.1-7) natty; urgency=low

  * Fix obsolete celeryconfig.py file.

 -- Muharem Hrnjadovic <mh@foldr3.com>  Tue, 26 Jul 2011 14:24:25 +0200

python-oq-engine (0.4.1-6) natty; urgency=low

  * Move xml schemas to the openquake source code tree (LP #816375)

 -- Muharem Hrnjadovic <mh@foldr3.com>  Tue, 26 Jul 2011 13:52:56 +0200

python-oq-engine (0.4.1-5) natty; urgency=low

  * Fix mistake in postinst (db init output in now redirected correctly)

 -- Muharem Hrnjadovic <mh@foldr3.com>  Tue, 26 Jul 2011 12:16:20 +0200

python-oq-engine (0.4.1-4) natty; urgency=low

  * database initialisation is now checked for errors

 -- Muharem Hrnjadovic <mh@foldr3.com>  Tue, 26 Jul 2011 11:25:18 +0200

python-oq-engine (0.4.1-3) natty; urgency=low

  * when invoked from postinst the sudo commands in the create_oq_schema
    script break it (since the latter is run by the postgres user)

 -- Muharem Hrnjadovic <mh@foldr3.com>  Tue, 26 Jul 2011 07:58:31 +0200

python-oq-engine (0.4.1-2) natty; urgency=low

  * get_uiapi_writer_session() has defaults (LP #815912)
  * moved the db-rooted source code tree under openquake (LP #816232)

 -- Muharem Hrnjadovic <mh@foldr3.com>  Tue, 26 Jul 2011 06:35:03 +0200

python-oq-engine (0.4.1-1) natty; urgency=low

  * OpenQuake 0.4.1 release
  * add postgresql-8.4 as a recommended package (LP #810953)
  * configure the OpenQuake database if postgres is installed (LP #810955)
  * add dependencies (LP #813961)
  * add the sticky bit to /usr/openquake (LP #810985)

 -- Muharem Hrnjadovic <mh@foldr3.com>  Thu, 21 Jul 2011 11:48:36 +0200

python-oq-engine (0.3.9-6) natty; urgency=low

  * The rabbitmq-server and redis-server packages should be merely recommended
    since we may want to install the openquake package on worker machines but
    deploy the two daemons in question elsewhere.

 -- Muharem Hrnjadovic <mh@foldr3.com>  Tue, 14 Jun 2011 20:12:50 +0200

python-oq-engine (0.3.9-5) natty; urgency=low

  * The number of celery tasks is based on the number of CPUs/cores
    (when the HAZARD_TASKS parameter is not set).

 -- Muharem Hrnjadovic <mh@foldr3.com>  Thu, 09 Jun 2011 15:15:54 +0200

python-oq-engine (0.3.9-4) natty; urgency=low

  * Create /usr/openquake in postinst

 -- Muharem Hrnjadovic <mh@foldr3.com>  Tue, 07 Jun 2011 16:43:24 +0200

python-oq-engine (0.3.9-3) natty; urgency=low

  * Added java-oq dependency

 -- Muharem Hrnjadovic <mh@foldr3.com>  Tue, 07 Jun 2011 14:58:44 +0200

python-oq-engine (0.3.9-2) natty; urgency=low

  * Added the python-geoalchemy dependency.

 -- Muharem Hrnjadovic <mh@foldr3.com>  Tue, 07 Jun 2011 10:30:02 +0200

python-oq-engine (0.3.9-1) natty; urgency=low

  * Upstream OpenQuake python sources.

 -- Muharem Hrnjadovic <mh@foldr3.com>  Mon, 06 Jun 2011 11:42:24 +0200<|MERGE_RESOLUTION|>--- conflicted
+++ resolved
@@ -1,13 +1,10 @@
   [Michele Simionato]
-<<<<<<< HEAD
   * Added a default location `~/oqdata/dbserver.log` for the DbServer log
-=======
   * Now the gsim_logic_tree file is parsed only once
   * Added a document about the architecture of the engine
   * The realizations are now exported as a CSV file
   * Escaped taxonomies in the datastore
   * The Web UI log tool is now escaping the HTML
->>>>>>> 3619a763
   * Moved openquake.commonlib.commands -> openquake.commands and
     openquake.commonlib.valid -> openquake.risklib.valid to have a
     linear tower of internal dependencies
