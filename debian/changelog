--- conflicted
+++ resolved
@@ -1,12 +1,9 @@
   [Michele Simionato]
-<<<<<<< HEAD
   * Added a default location `~/oqdata/dbserver.log` for the DbServer log
-=======
   * Moved openquake.commonlib.commands -> openquake.commands and
     openquake.commonlib.valid -> openquake.risklib.valid to have a
     linear tower of internal dependencies
   * Supported all versions of Django >= 1.5
->>>>>>> 69000f84
   * Provided a better error message in the case of absence of openquake.cfg
   * Removed the check on the export_dir when using the WebUI
   * Reduce the data transfer of the realization association object
