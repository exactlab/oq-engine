--- conflicted
+++ resolved
@@ -176,15 +176,7 @@
         will be generated which is fine since the computation is fast
         anyway.
         """
-<<<<<<< HEAD
         ses_ruptures = models.SESRupture.objects.filter(
             rupture__ses_collection=self.ses_coll.id)
-        ss = general.SequenceSplitter(self.concurrent_tasks())
         for task_no, ruptures in enumerate(ss.split(ses_ruptures)):
-            yield self.job.id, ruptures, self.sites, self.gmf.id, task_no
-=======
-        ss = SequenceSplitter(self.concurrent_tasks())
-        for task_no, task_seeds in enumerate(ss.split(self.all_seeds)):
-            yield (self.job.id, task_seeds, self.sites, self.rupture,
-                   self.gmf.id, task_no)
->>>>>>> 977dd981
+            yield self.job.id, ruptures, self.sites, self.gmf.id, task_no