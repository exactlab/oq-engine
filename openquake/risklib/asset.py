# -*- coding: utf-8 -*-
# vim: tabstop=4 shiftwidth=4 softtabstop=4
#
# Copyright (C) 2013-2017 GEM Foundation
#
# OpenQuake is free software: you can redistribute it and/or modify it
# under the terms of the GNU Affero General Public License as published
# by the Free Software Foundation, either version 3 of the License, or
# (at your option) any later version.
#
# OpenQuake is distributed in the hope that it will be useful,
# but WITHOUT ANY WARRANTY; without even the implied warranty of
# MERCHANTABILITY or FITNESS FOR A PARTICULAR PURPOSE.  See the
# GNU Affero General Public License for more details.
#
# You should have received a copy of the GNU Affero General Public License
# along with OpenQuake. If not, see <http://www.gnu.org/licenses/>.

from __future__ import division
import operator
import numpy

from openquake.baselib import hdf5, general
from openquake.baselib.python3compat import encode, decode
from openquake.hazardlib import valid


class CostCalculator(object):
    """
    Return the value of an asset for the given loss type depending
    on the cost types declared in the exposure, as follows:

        case 1: cost type: aggregated:
            cost = economic value
        case 2: cost type: per asset:
            cost * number (of assets) = economic value
        case 3: cost type: per area and area type: aggregated:
            cost * area = economic value
        case 4: cost type: per area and area type: per asset:
            cost * area * number = economic value

    The same "formula" applies to retrofitting cost.
    """
    def __init__(self, cost_types, area_types, units,
                 deduct_abs=True, limit_abs=True, tagi={'taxonomy': 0}):
        if set(cost_types) != set(area_types):
            raise ValueError('cost_types has keys %s, area_types has keys %s'
                             % (sorted(cost_types), sorted(area_types)))
        for ct in cost_types.values():
            assert ct in ('aggregated', 'per_asset', 'per_area'), ct
        for at in area_types.values():
            assert at in ('aggregated', 'per_asset'), at
        self.cost_types = cost_types
        self.area_types = area_types
        self.units = units
        self.deduct_abs = deduct_abs
        self.limit_abs = limit_abs
        self.tagi = tagi

    def __call__(self, loss_type, values, area, number):
        cost = values.get(loss_type)
        if cost is None:
            return numpy.nan
        cost_type = self.cost_types[loss_type]
        if cost_type == "aggregated":
            return cost
        if cost_type == "per_asset":
            return cost * number
        if cost_type == "per_area":
            area_type = self.area_types[loss_type]
            if area_type == "aggregated":
                return cost * area
            elif area_type == "per_asset":
                return cost * area * number
        # this should never happen
        raise RuntimeError('Unable to compute cost')

    def __toh5__(self):
        loss_types = sorted(self.cost_types)
        dt = numpy.dtype([('cost_type', hdf5.vstr),
                          ('area_type', hdf5.vstr),
                          ('unit', hdf5.vstr)])
        array = numpy.zeros(len(loss_types), dt)
        array['cost_type'] = [self.cost_types[lt] for lt in loss_types]
        array['area_type'] = [self.area_types[lt] for lt in loss_types]
        array['unit'] = [self.units[lt] for lt in loss_types]
        attrs = dict(deduct_abs=self.deduct_abs, limit_abs=self.limit_abs,
                     loss_types=hdf5.array_of_vstr(loss_types))
        return array, attrs

    def __fromh5__(self, array, attrs):
        vars(self).update(attrs)
        self.cost_types = dict(zip(self.loss_types, array['cost_type']))
        self.area_types = dict(zip(self.loss_types, array['area_type']))
        self.units = dict(zip(self.loss_types, array['unit']))

    def __repr__(self):
        return '<%s %s>' % (self.__class__.__name__, vars(self))

costcalculator = CostCalculator(
    cost_types=dict(structural='per_area'),
    area_types=dict(structural='per_asset'),
    units=dict(structural='EUR'))


class Asset(object):
    """
    Describe an Asset as a collection of several values. A value can
    represent a replacement cost (e.g. structural cost, business
    interruption cost) or another quantity that can be considered for
    a risk analysis (e.g. occupants).

    Optionally, a Asset instance can hold also a collection of
    deductible values and insured limits considered for insured losses
    calculations.
    """
    def __init__(self,
                 asset_id,
                 tagidxs,
                 number,
                 location,
                 values,
                 area=1,
                 deductibles=None,
                 insurance_limits=None,
                 retrofitted=None,
                 calc=costcalculator,
                 ordinal=None):
        """
        :param asset_id:
            an unique identifier of the assets within the given exposure
        :param tagidxs:
            a list of indices for the taxonomy and other tags
        :param number:
            number of apartments of number of people in the given asset
        :param location:
            geographic location of the asset
        :param dict values:
            asset values keyed by loss types
        :param dict deductible:
            deductible values (expressed as a percentage relative to
            the value of the asset) keyed by loss types
        :param dict insurance_limits:
            insured limits values (expressed as a percentage relative to
            the value of the asset) keyed by loss types
        :param retrofitted:
            asset retrofitted value
        :param calc:
            cost calculator instance
        :param ordinal:
            asset collection ordinal
        """
        self.idx = asset_id
        self.tagidxs = tagidxs
        self.number = number
        self.location = location
        self.values = values
        self.area = area
        self._retrofitted = retrofitted
        self.deductibles = deductibles
        self.insurance_limits = insurance_limits
        self.calc = calc
        self.ordinal = ordinal
        self._cost = {}  # cache for the costs

    def value(self, loss_type, time_event=None):
        """
        :returns: the total asset value for `loss_type`
        """
        if loss_type == 'occupants':
            return self.values['occupants_' + str(time_event)]
        try:  # extract from the cache
            val = self._cost[loss_type]
        except KeyError:  # compute
            val = self.calc(loss_type, self.values, self.area, self.number)
            self._cost[loss_type] = val
        return val

    @property
    def taxonomy(self):
        return self.tagvalue('taxonomy')

    def tagvalue(self, tagname):
        """
        :returns: the tagvalue associated to the given tagname
        """
        return self.tagidxs[self.calc.tagi[tagname]]

    def deductible(self, loss_type):
        """
        :returns: the deductible fraction of the asset cost for `loss_type`
        """
        val = self.calc(loss_type, self.deductibles, self.area, self.number)
        if self.calc.deduct_abs:  # convert to relative value
            return val / self.calc(loss_type, self.values,
                                   self.area, self.number)
        else:
            return val

    def insurance_limit(self, loss_type):
        """
        :returns: the limit fraction of the asset cost for `loss_type`
        """
        val = self.calc(loss_type, self.insurance_limits, self.area,
                        self.number)
        if self.calc.limit_abs:  # convert to relative value
            return val / self.calc(loss_type, self.values,
                                   self.area, self.number)
        else:
            return val

    def retrofitted(self):
        """
        :returns: the asset retrofitted value
        """
        return self.calc('structural', {'structural': self._retrofitted},
                         self.area, self.number)

    def tagmask(self, tags):
        """
        :returns: a boolean array with True where the assets has tags
        """
        mask = numpy.zeros(len(tags), bool)
        for t, tag in enumerate(tags):
            tagname, tagvalue = tag.split('=')
            mask[t] = self.tagvalue(tagname) == tagvalue
        return mask

    def __lt__(self, other):
        return self.idx < other.idx

    def __repr__(self):
        return '<Asset #%s>' % self.ordinal


U8 = numpy.uint8
U16 = numpy.uint16
U32 = numpy.uint32
F32 = numpy.float32
U64 = numpy.uint64
TWO16 = 2 ** 16
EVENTS = -2
NBYTES = -1
by_taxonomy = operator.attrgetter('taxonomy')


class TagCollection(object):
    """
    An iterable collection of tags in the form "tagname=tagvalue".

    :param tagnames: a list of tagnames starting with 'taxonomy'

    The collection has a couple of attributes for each tagname,
    starting with .taxonomy (a list of taxonomies) and .taxonomy_idx
    (a dictionary taxonomy -> integer index).
    """
    def __init__(self, tagnames):
        assert tagnames[0] == 'taxonomy', tagnames
        assert len(tagnames) == len(set(tagnames)), (
            'The tagnames %s contain duplicates' % tagnames)
        self.tagnames = tagnames
        for tagname in self.tagnames:
            setattr(self, tagname + '_idx', {'?': 0})
            setattr(self, tagname, ['?'])

    def add(self, tagname, tagvalue):
        """
        :returns: numeric index associated to the tag
        """
        dic = getattr(self, tagname + '_idx')
        try:
            return dic[tagvalue]
        except KeyError:
            dic[tagvalue] = idx = len(dic)
            getattr(self, tagname).append(tagvalue)
            assert idx < TWO16, idx
            return idx

    def add_tags(self, dic):
        """
        :param dic: a dictionary tagname -> tagvalue
        :returns: a list of tag indices, one per tagname
        """
        # fill missing tagvalues with "?", raise an error for unknown tagnames
        idxs = []
        for tagname in self.tagnames:
            try:
                tagvalue = dic.pop(tagname)
            except KeyError:
                tagvalue = '?'
            else:
                if tagvalue in '?*':
                    raise ValueError(
                        'Invalid tagvalue="%s"' % tagvalue)
            idxs.append(self.add(tagname, tagvalue))
        if dic:
            raise ValueError(
                'Unknown tagname %s or <tagNames> not '
                'specified in the exposure' % ', '.join(dic))
        return idxs

    def get_tag(self, tagname, tagidx):
        """
        :returns: the tag associated to the given tagname and tag index
        """
        return '%s=%s' % (tagname, decode(getattr(self, tagname)[tagidx]))

    def gen_tags(self, tagname):
        """
        :yields: the tags associated to the given tagname
        """
        for tagvalue in getattr(self, tagname):
            yield '%s=%s' % (tagname, decode(tagvalue))

    def __toh5__(self):
        dic = {}
        for tagname in self.tagnames:
            dic[tagname] = numpy.array(getattr(self, tagname), hdf5.vstr)
        return dic, {'tagnames': numpy.array(self.tagnames, hdf5.vstr)}

    def __fromh5__(self, dic, attrs):
        self.tagnames = [decode(name) for name in attrs['tagnames']]
        for tagname in dic:
            setattr(self, tagname + '_idx',
                    {tag: idx for idx, tag in enumerate(dic[tagname])})
            setattr(self, tagname, dic[tagname].value)

    def __iter__(self):
        tags = []
        for tagname in self.tagnames:
            for tagvalue in getattr(self, tagname):
                tags.append('%s=%s' % (tagname, tagvalue))
        return iter(sorted(tags))

    def __len__(self):
        return sum(len(getattr(self, tagname)) for tagname in self.tagnames)


class AssetCollection(object):
    # the information about the assets is stored in a numpy array and in a
    # variable-length dataset aids_by_tags; we could store everything in a
    # single array and it would be easier, but then we would need to transfer
    # unneeded strings; also we would have to use fixed-length string, since
    # numpy has no concept of variable-lenght strings; unless we associate
    # numbers to each tagvalue, which is possible
    D, I = len('deductible-'), len('insurance_limit-')

    def __init__(self, asset_refs, assets_by_site, tagcol, cost_calculator,
                 time_event, occupancy_periods=''):
        self.asset_refs = asset_refs
        self.tagcol = tagcol
        self.cost_calculator = cost_calculator
        self.time_event = time_event
        self.occupancy_periods = occupancy_periods
        self.tot_sites = len(assets_by_site)
        self.array = self.build_asset_array(
            assets_by_site, tagcol.tagnames, time_event)
        fields = self.array.dtype.names
        self.loss_types = [f[6:] for f in fields if f.startswith('value-')]
        if 'occupants' in fields:
            self.loss_types.append('occupants')
        self.loss_types.sort()
        self.deduc = [n for n in fields if n.startswith('deductible-')]
        self.i_lim = [n for n in fields if n.startswith('insurance_limit-')]
        self.retro = [n for n in fields if n == 'retrofitted']

    @property
    def tagnames(self):
        return self.tagcol.tagnames

    def get_aids_by_tag(self):
        """
        :returns: dict tag -> asset ordinals
        """
        ordinal = dict(zip(self.array['idx'], range(len(self.array))))
        aids_by_tag = general.AccumDict(accum=set())
        for ass in self:
            for tagname, tagidx in zip(self.tagnames, ass.tagidxs):
                tag = self.tagcol.get_tag(tagname, tagidx)
                aids_by_tag[tag].add(ordinal[ass.idx])
        return aids_by_tag

    @property
    def taxonomies(self):
        """
        Return a list of taxonomies, one per asset (with duplicates)
        """
        return self.array['taxonomy']

    def units(self, loss_types):
        """
        :param: a list of loss types
        :returns: an array of units as byte strings, suitable for HDF5
        """
        units = self.cost_calculator.units
        lst = []
        for lt in loss_types:
            if lt.endswith('_ins'):
                lt = lt[:-4]
            lst.append(encode(units[lt]))
        return numpy.array(lst)

    def assets_by_site(self):
        """
        :returns: numpy array of lists with the assets by each site
        """
        assets_by_site = [[] for sid in range(self.tot_sites)]
        for i, ass in enumerate(self.array):
            assets_by_site[ass['site_id']].append(self[i])
        return numpy.array(assets_by_site)

    def values(self, aids=None):
        """
        :param aids: asset indices where to compute the values (None means all)
        :returns: a structured array of asset values by loss type
        """
        if aids is None:
            aids = range(len(self))
        loss_dt = numpy.dtype([(str(lt), F32) for lt in self.loss_types])
        vals = numpy.zeros(len(aids), loss_dt)  # asset values by loss_type
        for i, aid in enumerate(aids):
            asset = self[aid]
            for lt in self.loss_types:
                vals[i][lt] = asset.value(lt, self.time_event)
        return vals

    def __iter__(self):
        for i in range(len(self)):
            yield self[i]

    def __getitem__(self, aid):
        a = self.array[aid]
        values = {lt: a['value-' + lt] for lt in self.loss_types
                  if lt != 'occupants'}
        if 'occupants' in self.array.dtype.names:
            values['occupants_' + str(self.time_event)] = a['occupants']
        return Asset(
            a['idx'],
            [a[decode(name)] for name in self.tagnames],
            number=a['number'],
            location=(valid.longitude(a['lon']),  # round coordinates
                      valid.latitude(a['lat'])),
            values=values,
            area=a['area'],
            deductibles={lt[self.D:]: a[lt] for lt in self.deduc},
            insurance_limits={lt[self.I:]: a[lt] for lt in self.i_lim},
            retrofitted=a['retrofitted'] if self.retro else None,
            calc=self.cost_calculator,
            ordinal=aid)

    def __len__(self):
        return len(self.array)

    def __toh5__(self):
        # NB: the loss types do not contain spaces, so we can store them
        # together as a single space-separated string
        op = ' '.join(map(decode, self.occupancy_periods))
        attrs = {'time_event': self.time_event or 'None',
                 'occupancy_periods': op,
                 'loss_types': ' '.join(self.loss_types),
                 'deduc': ' '.join(self.deduc),
                 'i_lim': ' '.join(self.i_lim),
                 'retro': ' '.join(self.retro),
                 'tot_sites': self.tot_sites,
                 'tagnames': encode(self.tagnames),
                 'nbytes': self.array.nbytes}
        return dict(
<<<<<<< HEAD
            array=self.array, cost_calculator=self.cost_calculator,
            tagcol=self.tagcol), attrs
=======
            array=self.array, cost_calculator=self.cc, tagcol=self.tagcol,
            asset_refs=self.asset_refs), attrs
>>>>>>> c10461de

    def __fromh5__(self, dic, attrs):
        for name in ('occupancy_periods', 'loss_types', 'deduc', 'i_lim',
                     'retro'):
            setattr(self, name, [decode(x) for x in attrs[name].split()])
        self.time_event = attrs['time_event']
        self.tot_sites = attrs['tot_sites']
        self.nbytes = attrs['nbytes']
        self.array = dic['array'].value
        self.tagcol = dic['tagcol']
<<<<<<< HEAD
        self.cost_calculator = dic['cost_calculator']
        self.cost_calculator.tagi = {
            decode(tagname): i for i, tagname in enumerate(self.tagnames)}
=======
        self.asset_refs = dic['asset_refs'].value
        self.cc = dic['cost_calculator']
        self.cc.tagi = {decode(tagname): i
                        for i, tagname in enumerate(self.tagnames)}
>>>>>>> c10461de

    @staticmethod
    def build_asset_array(assets_by_site, tagnames=(), time_event=None):
        """
        :param assets_by_site: a list of lists of assets
        :param tagnames: a list of tag names
        :param time_event: a time event string (or None)
        :returns: an array `assetcol`
        """
        for assets in assets_by_site:
            if len(assets):
                first_asset = assets[0]
                break
        else:  # no break
            raise ValueError('There are no assets!')
        candidate_loss_types = list(first_asset.values)
        loss_types = []
        the_occupants = 'occupants_%s' % time_event
        for candidate in sorted(candidate_loss_types):
            if candidate.startswith('occupants'):
                if candidate == the_occupants:
                    loss_types.append('occupants')
                # discard occupants for different time periods
            else:
                loss_types.append('value-' + candidate)
        deductible_d = first_asset.deductibles or {}
        limit_d = first_asset.insurance_limits or {}
        deductibles = ['deductible-%s' % name for name in deductible_d]
        limits = ['insurance_limit-%s' % name for name in limit_d]
        retro = ['retrofitted'] if first_asset._retrofitted else []
        float_fields = loss_types + deductibles + limits + retro
        int_fields = [(str(name), U16) for name in tagnames]
        tagi = {str(name): i for i, name in enumerate(tagnames)}
        asset_dt = numpy.dtype(
            [('idx', U32), ('lon', F32), ('lat', F32), ('site_id', U32),
             ('number', F32), ('area', F32)] + [
                 (str(name), float) for name in float_fields] + int_fields)
        num_assets = sum(len(assets) for assets in assets_by_site)
        assetcol = numpy.zeros(num_assets, asset_dt)
        asset_ordinal = 0
        fields = set(asset_dt.fields)
        for sid, assets_ in enumerate(assets_by_site):
            for asset in sorted(assets_, key=operator.attrgetter('idx')):
                asset.ordinal = asset_ordinal
                record = assetcol[asset_ordinal]
                asset_ordinal += 1
                for field in fields:
                    if field == 'number':
                        value = asset.number
                    elif field == 'area':
                        value = asset.area
                    elif field == 'idx':
                        value = asset.idx
                    elif field == 'site_id':
                        value = sid
                    elif field == 'lon':
                        value = asset.location[0]
                    elif field == 'lat':
                        value = asset.location[1]
                    elif field == 'occupants':
                        value = asset.values[the_occupants]
                    elif field == 'retrofitted':
                        value = asset._retrofitted
                    elif field in tagnames:
                        value = asset.tagidxs[tagi[field]]
                    else:
                        try:
                            name, lt = field.split('-')
                        except ValueError:  # no - in field
                            name, lt = 'value', field
                        # the line below retrieve one of `deductibles` or
                        # `insurance_limits` ("s" suffix)
                        value = getattr(asset, name + 's')[lt]
                    record[field] = value
        return assetcol<|MERGE_RESOLUTION|>--- conflicted
+++ resolved
@@ -465,13 +465,8 @@
                  'tagnames': encode(self.tagnames),
                  'nbytes': self.array.nbytes}
         return dict(
-<<<<<<< HEAD
             array=self.array, cost_calculator=self.cost_calculator,
-            tagcol=self.tagcol), attrs
-=======
-            array=self.array, cost_calculator=self.cc, tagcol=self.tagcol,
-            asset_refs=self.asset_refs), attrs
->>>>>>> c10461de
+            tagcol=self.tagcol, asset_refs=self.asset_refs), attrs
 
     def __fromh5__(self, dic, attrs):
         for name in ('occupancy_periods', 'loss_types', 'deduc', 'i_lim',
@@ -482,16 +477,10 @@
         self.nbytes = attrs['nbytes']
         self.array = dic['array'].value
         self.tagcol = dic['tagcol']
-<<<<<<< HEAD
         self.cost_calculator = dic['cost_calculator']
+        self.asset_refs = dic['asset_refs'].value
         self.cost_calculator.tagi = {
             decode(tagname): i for i, tagname in enumerate(self.tagnames)}
-=======
-        self.asset_refs = dic['asset_refs'].value
-        self.cc = dic['cost_calculator']
-        self.cc.tagi = {decode(tagname): i
-                        for i, tagname in enumerate(self.tagnames)}
->>>>>>> c10461de
 
     @staticmethod
     def build_asset_array(assets_by_site, tagnames=(), time_event=None):
