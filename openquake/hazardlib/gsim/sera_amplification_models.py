--- conflicted
+++ resolved
@@ -517,13 +517,8 @@
                     frozenset(getattr(self, name) | getattr(self.gmpe, name)))
         stddev_check = (const.StdDev.INTER_EVENT in
                         self.DEFINED_FOR_STANDARD_DEVIATION_TYPES) and\
-<<<<<<< HEAD
-                        (const.StdDev.INTRA_EVENT in
-                         self.DEFINED_FOR_STANDARD_DEVIATION_TYPES)
-=======
                        (const.StdDev.INTRA_EVENT in
                         self.DEFINED_FOR_STANDARD_DEVIATION_TYPES)
->>>>>>> 1e08701f
         if not stddev_check:
             raise ValueError("Input GMPE %s not defined for inter- and intra-"
                              "event standard deviation" % str(self.gmpe))
