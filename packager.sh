--- conflicted
+++ resolved
@@ -365,15 +365,9 @@
     # copy demos file to $HOME
     ssh $lxc_ip "cp -a /usr/share/doc/${GEM_DEB_PACKAGE}/examples/demos ."
 
-<<<<<<< HEAD
-    # run all demos found
+    # run all of the hazard demos
     ssh $lxc_ip "cd demos
-    for ini in \$(find . -name job.ini); do
-=======
-    # run all of the hazard demos
-    ssh $haddr "cd demos
     for ini in \$(find ./hazard -name job.ini); do
->>>>>>> d586d87b
         DJANGO_SETTINGS_MODULE=openquake.engine.settings openquake --run-hazard  \$ini --exports xml
     done"
 
@@ -780,7 +774,6 @@
     read a
 fi
 
-<<<<<<< HEAD
 sed -i "s/^\([ ${TB}]*\)[^)]*\()  # release date .*\)/\1${dt}\2/g" openquake/__init__.py
 
 # mods pre-packaging
@@ -791,20 +784,6 @@
 
 mv bin/openquake   bin/oqscript.py
 mv bin             openquake/engine/bin
-    
-rm -rf $(find demos -mindepth 1 -maxdepth 1 | egrep -v 'demos/simple_fault_demo_hazard|demos/event_based_hazard|demos/_site_model')
-=======
-sed -i "s/^\([ 	]*\)[^)]*\()  # release date .*\)/\1${dt}\2/g" openquake/__init__.py
-
-# mods pre-packaging
-mv LICENSE         openquake/engine
-mv README.txt      openquake/engine/README
-mv celeryconfig.py openquake/engine
-mv openquake.cfg   openquake/engine
-
-mv bin/openquake   bin/oqscript.py
-mv bin             openquake/engine/bin
->>>>>>> d586d87b
 
 dpkg-buildpackage $DPBP_FLAG
 cd -
