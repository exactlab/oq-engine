--- conflicted
+++ resolved
@@ -1,13 +1,10 @@
   [Michele Simionato]
-<<<<<<< HEAD
-  * concurrent_tasks=0  disable the concurrency
-=======
+  * concurrent_tasks=0 disable the concurrency
   * Changed the default number of concurrent tasks and increased the
     relative weight of point sources and area sources
   * Fixed the UCERF event loss table export and added a test for it
   * Optimized the computation of the event loss table
   * Introduced two new calculators ucerf_risk and ucerf_risk_fast
->>>>>>> 0d59336e
 
   [Paolo Tormene]
   * Added to the engine server the possibility to log in and out
